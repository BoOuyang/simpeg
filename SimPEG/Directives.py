--- conflicted
+++ resolved
@@ -213,16 +213,9 @@
         f.write(' {0:3d} {1:1.4e} {2:1.4e} {3:1.4e} {4:1.4e}\n'.format(self.opt.iter, self.invProb.beta, self.invProb.phi_d, self.invProb.phi_m, self.opt.f))
         f.close()
 
-<<<<<<< HEAD
-class SaveOutputDictEveryIteration(_SaveEveryIteration):
-    """
-    Saves inversion parameters at every iteraion.
-    """
-=======
+
 class SaveOutputDictEveryIteration(SaveEveryIteration):
     """SaveOutputDictEveryIteration"""
->>>>>>> fb42f78d
-
 
     def initialize(self):
         print "SimPEG.SaveOutputDictEveryIteration will save your inversion progress as dictionary: '###-{0!s}.npz'".format(self.fileName)
@@ -235,10 +228,7 @@
         outDict['iter'] = self.opt.iter
         outDict['beta'] = self.invProb.beta
         outDict['phi_d'] = self.invProb.phi_d
-<<<<<<< HEAD
         outDict['phi_m'] = self.invProb.phi_m
-=======
->>>>>>> fb42f78d
         outDict['phi_ms'] = self.reg._evalSmall(self.invProb.curModel)
         outDict['phi_mx'] = self.reg._evalSmoothx(self.invProb.curModel)
         outDict['phi_my'] = self.reg._evalSmoothy(self.invProb.curModel) if self.prob.mesh.dim >= 2 else 'NaN'
