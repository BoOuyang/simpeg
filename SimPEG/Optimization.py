from __future__ import print_function
from . import Utils
import numpy as np
import scipy.sparse as sp
from six import string_types
from .Utils.SolverUtils import *
norm = np.linalg.norm


__all__ = [
    'Minimize', 'Remember', 'SteepestDescent', 'BFGS', 'GaussNewton',
    'InexactGaussNewton', 'ProjectedGradient', 'NewtonRoot',
    'StoppingCriteria', 'IterationPrinters'
]

SolverICG = SolverWrapI(sp.linalg.cg, checkAccuracy=False)


class StoppingCriteria(object):
    """docstring for StoppingCriteria"""

    iteration = {
        "str": "%d : maxIter   =     %3d    <= iter          =    %3d",
        "left": lambda M: M.maxIter, "right": lambda M: M.iter,
        "stopType": "critical"
    }

    iterationLS = {
        "str": "%d : maxIterLS =     %3d    <= iterLS          =    %3d",
        "left": lambda M: M.maxIterLS, "right": lambda M: M.iterLS,
        "stopType": "critical"
    }

    armijoGoldstein = {
        "str": "%d :    ft     = %1.4e <= alp*descent     = %1.4e",
        "left": lambda M: M._LS_ft,
        "right": lambda M: M.f + M.LSreduction * M._LS_descent,
        "stopType": "optimal"
    }

    tolerance_f = {
        "str": "%d : |fc-fOld| = %1.4e <= tolF*(1+|f0|) = %1.4e",
        "left": lambda M: 1 if M.iter==0 else abs(M.f-M.f_last),
        "right": lambda M: 0 if M.iter==0 else M.tolF*(1+abs(M.f0)),
        "stopType": "optimal"
    }

    moving_x = {
        "str": "%d : |xc-x_last| = %1.4e <= tolX*(1+|x0|) = %1.4e",
        "left": lambda M: 1 if M.iter==0 else norm(M.xc-M.x_last),
        "right": lambda M: 0 if M.iter==0 else M.tolX*(1+norm(M.x0)),
        "stopType": "optimal"
    }

    tolerance_g = {
        "str": "%d : |proj(x-g)-x|    = %1.4e <= tolG          = %1.4e",
        "left": lambda M: norm(M.projection(M.xc - M.g) - M.xc),
        "right": lambda M: M.tolG,
        "stopType": "optimal"
    }

    norm_g = {
        "str": "%d : |proj(x-g)-x|    = %1.4e <= 1e3*eps       = %1.4e",
        "left": lambda M: norm(M.projection(M.xc - M.g) - M.xc),
        "right": lambda M: 1e3*M.eps,
        "stopType": "critical"
    }

    bindingSet = {
        "str": "%d : probSize  =    %3d   <= bindingSet      =    %3d",
        "left": lambda M: M.xc.size,
        "right": lambda M: np.sum(M.bindingSet(M.xc)),
        "stopType": "critical"
    }

    bindingSet_LS = {
        "str": "%d : probSize  =    %3d   <= bindingSet      =    %3d",
        "left": lambda M: M._LS_xt.size,
        "right": lambda M: np.sum(M.bindingSet(M._LS_xt)),
        "stopType": "critical"
    }

    phi_d_target_Minimize = {
        "str": "%d : phi_d  = %1.4e <= phi_d_target  = %1.4e ",
        "left": lambda M: M.parent.phi_d,
        "right": lambda M: M.parent.phi_d_target,
        "stopType": "critical"
    }

    phi_d_target_Inversion = {
        "str": "%d : phi_d  = %1.4e <= phi_d_target  = %1.4e ",
        "left": lambda I: I.phi_d, "right": lambda I: I.phi_d_target,
        "stopType": "critical"
    }


class IterationPrinters(object):
    """docstring for IterationPrinters"""

    iteration = {
        "title": "#", "value": lambda M: M.iter, "width": 5, "format": "%3d"
    }
    f = {
        "title": "f", "value": lambda M: M.f, "width": 10, "format": "%1.2e"
    }
    norm_g = {
        "title": "|proj(x-g)-x|",
        "value": lambda M: norm(M.projection(M.xc - M.g) - M.xc),
        "width": 15, "format": "%1.2e"
    }
    totalLS = {
        "title": "LS", "value": lambda M: M.iterLS, "width": 5, "format": "%d"
    }

    iterationLS = {
        "title": "#", "value": lambda M: (M.iter, M.iterLS), "width": 5,
        "format": "%3d.%d"
    }
    LS_ft = {
        "title": "ft", "value": lambda M: M._LS_ft, "width": 10,
        "format": "%1.2e"
    }
    LS_t = {
        "title": "t", "value": lambda M: M._LS_t, "width": 10,
        "format": "%0.5f"
    }
    LS_armijoGoldstein = {
        "title": "f + alp*g.T*p",
        "value": lambda M: M.f + M.LSreduction*M._LS_descent, "width": 16,
        "format": "%1.2e"
    }

    itType = {
        "title": "itType", "value": lambda M: M._itType, "width": 8,
        "format": "%s"
    }
    aSet = {
        "title": "aSet", "value": lambda M: np.sum(M.activeSet(M.xc)),
        "width": 8, "format": "%d"
    }
    bSet = {
        "title": "bSet", "value": lambda M: np.sum(M.bindingSet(M.xc)),
        "width": 8, "format": "%d"
    }
    comment = {
        "title": "Comment", "value": lambda M: M.comment, "width": 12,
        "format": "%s"
    }

    beta = {
        "title": "beta", "value": lambda M: M.parent.beta, "width": 10,
        "format":   "%1.2e"
    }
    phi_d = {
        "title": "phi_d", "value": lambda M: M.parent.phi_d, "width": 10,
        "format":   "%1.2e"
    }
    phi_m = {
        "title": "phi_m", "value": lambda M: M.parent.phi_m, "width": 10,
        "format":   "%1.2e"
    }


class Minimize(object):
    """
        Minimize is a general class for derivative based optimization.
    """

    name = "General Optimization Algorithm"  #: The name of the optimization algorithm

    maxIter = 20  #: Maximum number of iterations
    maxIterLS = 10  #: Maximum number of iterations for the line-search
    maxStep = np.inf  #: Maximum step possible, used in scaling before the line-search.
    LSreduction = 1e-4  #: Expected decrease in the line-search
    LSshorten = 0.5  #: Line-search step is shortened by this amount each time.
    tolF = 1e-1  #: Tolerance on function value decrease
    tolX = 1e-1  #: Tolerance on norm(x) movement
    tolG = 1e-1  #: Tolerance on gradient norm
    eps = 1e-5  #: Small value

    stopNextIteration = False #: Stops the optimization program nicely.

    debug   = False  #: Print debugging information
    debugLS = False  #: Print debugging information for the line-search

    comment = ''  #: Used by some functions to indicate what is going on in the algorithm
    counter = None  #: Set this to a SimPEG.Utils.Counter() if you want to count things
    parent = None  #: This is the parent of the optimization routine.

    def __init__(self, **kwargs):
        self.stoppers = [
            StoppingCriteria.tolerance_f, StoppingCriteria.moving_x,
            StoppingCriteria.tolerance_g, StoppingCriteria.norm_g,
            StoppingCriteria.iteration
        ]
        self.stoppersLS = [
            StoppingCriteria.armijoGoldstein, StoppingCriteria.iterationLS
        ]

        self.printers = [
            IterationPrinters.iteration, IterationPrinters.f,
            IterationPrinters.norm_g, IterationPrinters.totalLS
        ]
        self.printersLS = [
            IterationPrinters.iterationLS, IterationPrinters.LS_ft,
            IterationPrinters.LS_t, IterationPrinters.LS_armijoGoldstein
        ]

        Utils.setKwargs(self, **kwargs)

    @property
    def callback(self):
        return getattr(self, '_callback', None)

    @callback.setter
    def callback(self, value):
        if self.callback is not None:
            print(
                'The callback on the {0!s} Optimization was '
                'replaced.'.format(self.__name__)
            )
        self._callback = value


    @Utils.timeIt
    def minimize(self, evalFunction, x0):
        """minimize(evalFunction, x0)

        Minimizes the function (evalFunction) starting at the location x0.

        :param callable evalFunction: function handle that evaluates: f, g, H = F(x)
        :param numpy.ndarray x0: starting location
        :rtype: numpy.ndarray
        :return: x, the last iterate of the optimization algorithm

        evalFunction is a function handle::

            (f[, g][, H]) = evalFunction(x, return_g=False, return_H=False )

            def evalFunction(x, return_g=False, return_H=False):
                out = (f,)
                if return_g:
                    out += (g,)
                if return_H:
                    out += (H,)
                return out if len(out) > 1 else out[0]


        The algorithm for general minimization is as follows::

            startup(x0)
            printInit()

            while True:
                doStartIteration()
                f, g, H = evalFunction(xc)
                printIter()
                if stoppingCriteria(): break
                p = findSearchDirection()
                p = scaleSearchDirection(p)
                xt, passLS = modifySearchDirection(p)
                if not passLS:
                    xt, caught = modifySearchDirectionBreak(p)
                    if not caught: return xc
                doEndIteration(xt)

            printDone()
            finish()
            return xc
        """
        self.evalFunction = evalFunction
        self.startup(x0)
        self.printInit()
        print('x0 has any nan: {:b}'.format(np.any(np.isnan(x0))))
        while True:
            self.doStartIteration()
            self.f, self.g, self.H = evalFunction(
                self.xc, return_g=True, return_H=True
            )
            self.printIter()
            if self.stoppingCriteria():
                break
            self.searchDirection = self.findSearchDirection()
            del self.H #: Doing this saves memory, as it is not needed in the rest of the computations.
            p = self.scaleSearchDirection(self.searchDirection)
            xt, passLS = self.modifySearchDirection(p)
            if not passLS:
                xt, caught = self.modifySearchDirectionBreak(p)
                if not caught:
                    return self.xc
            self.doEndIteration(xt)
            if self.stopNextIteration:
                break

        self.printDone()
        self.finish()

        return self.xc

    @Utils.callHooks('startup')
    def startup(self, x0):
        """
            **startup** is called at the start of any new minimize call.

            This will set::

                x0 = x0
                xc = x0
                iter = iterLS = 0

            :param numpy.ndarray x0: initial x
            :rtype: None
            :return: None
        """

        self.iter = 0
        self.iterLS = 0
        self.stopNextIteration = False

        x0 = self.projection(x0)  # ensure that we start of feasible.
        self.x0 = x0
        self.xc = x0
        self.f_last = np.nan
        self.x_last = x0

    @Utils.count
    @Utils.callHooks('doStartIteration')
    def doStartIteration(self):
        """doStartIteration()

            **doStartIteration** is called at the start of each minimize
            iteration.

            :rtype: None
            :return: None
        """
        pass


    def printInit(self, inLS=False):
        """
            **printInit** is called at the beginning of the optimization
            routine.

            If there is a parent object, printInit will check for a
            parent.printInit function and call that.

        """
        pad = ' '*10 if inLS else ''
        name = self.name if not inLS else self.nameLS
        Utils.printTitles(
            self, self.printers if not inLS else self.printersLS, name, pad
        )

    @Utils.callHooks('printIter')
    def printIter(self, inLS=False):
        """
            **printIter** is called directly after function evaluations.

            If there is a parent object, printIter will check for a
            parent.printIter function and call that.

        """
        pad = ' '*10 if inLS else ''
        Utils.printLine(
            self, self.printers if not inLS else self.printersLS, pad=pad
        )

    def printDone(self, inLS=False):
        """
            **printDone** is called at the end of the optimization routine.

            If there is a parent object, printDone will check for a
            parent.printDone function and call that.

        """
        pad = ' '*10 if inLS else ''
        stop, done = (
            (' STOP! ', ' DONE! ') if not inLS else
            ('----------------', ' End Linesearch ')
        )
        stoppers = self.stoppers if not inLS else self.stoppersLS
        Utils.printStoppers(self, stoppers, pad='', stop=stop, done=done)


    @Utils.callHooks('finish')
    def finish(self):
        """finish()

            **finish** is called at the end of the optimization.

            :rtype: None
            :return: None

        """
        pass

    def stoppingCriteria(self, inLS=False):
        if self.iter == 0:
            self.f0 = self.f
            self.g0 = self.g
        return Utils.checkStoppers(
            self, self.stoppers if not inLS else self.stoppersLS
        )

    @Utils.timeIt
    @Utils.callHooks('projection')
    def projection(self, p):
        """projection(p)

            projects the search direction.

            by default, no projection is applied.

            :param numpy.ndarray p: searchDirection
            :rtype: numpy.ndarray
            :return: p, projected search direction
        """
        return p

    @Utils.timeIt
    def findSearchDirection(self):
        """findSearchDirection()

            **findSearchDirection** should return an approximation of:

            .. math::

                H p = - g

            Where you are solving for the search direction, p

            The default is:

            .. math::

                H = I

                p = - g

            And corresponds to SteepestDescent.

            The latest function evaluations are present in::

                self.f, self.g, self.H

            :rtype: numpy.ndarray
            :return: p, Search Direction
        """
        return -self.g

    @Utils.count
    def scaleSearchDirection(self, p):
        """scaleSearchDirection(p)

            **scaleSearchDirection** should scale the search direction if
            appropriate.

            Set the parameter **maxStep** in the minimize object, to scale back
            the gradient to a maximum size.

            :param numpy.ndarray p: searchDirection
            :rtype: numpy.ndarray
            :return: p, Scaled Search Direction
        """

        if self.maxStep < np.abs(p.max()):
            p = self.maxStep*p/np.abs(p.max())
        return p

    nameLS = "Armijo linesearch" #: The line-search name

    @Utils.timeIt
    def modifySearchDirection(self, p):
        """modifySearchDirection(p)

            **modifySearchDirection** changes the search direction based on
            some sort of linesearch or trust-region criteria.

            By default, an Armijo backtracking linesearch is preformed with the
            following parameters:

                * maxIterLS, the maximum number of linesearch iterations
                * LSreduction, the expected reduction expected, default: 1e-4
                * LSshorten, how much the step is reduced, default: 0.5

            If the linesearch is completed, and a descent direction is found,
            passLS is returned as True.

            Else, a modifySearchDirectionBreak call is preformed.

            :param numpy.ndarray p: searchDirection
            :rtype: tuple
            :return: (xt, passLS) numpy.ndarray, bool
        """
        # Projected Armijo linesearch
        self._LS_t = 1
        self.iterLS = 0
        while self.iterLS < self.maxIterLS:
            self._LS_xt = self.projection(self.xc + self._LS_t*p)
            self._LS_ft = self.evalFunction(
                self._LS_xt, return_g=False, return_H=False
            )
            self._LS_descent = np.inner(self.g, self._LS_xt - self.xc)  # this takes into account multiplying by t, but is important for projection.
            if self.stoppingCriteria(inLS=True):
                break
            self.iterLS += 1
            self._LS_t = self.LSshorten*self._LS_t
            if self.debugLS:
                if self.iterLS == 1: self.printInit(inLS=True)
                self.printIter(inLS=True)

        if self.debugLS and self.iterLS > 0:
            self.printDone(inLS=True)

        return self._LS_xt, self.iterLS < self.maxIterLS

    @Utils.count
    def modifySearchDirectionBreak(self, p):
        """modifySearchDirectionBreak(p)

            Code is called if modifySearchDirection fails
            to find a descent direction.

            The search direction is passed as input and
            this function must pass back both a new searchDirection,
            and if the searchDirection break has been caught.

            By default, no additional work is done, and the
            evalFunction returns a False indicating the break was not caught.

            :param numpy.ndarray p: searchDirection
            :rtype: tuple
            :return: (xt, breakCaught) numpy.ndarray, bool
        """
        self.printDone(inLS=True)
        print('The linesearch got broken. Boo.')
        return p, False

    @Utils.count
    @Utils.callHooks('doEndIteration')
    def doEndIteration(self, xt):
        """doEndIteration(xt)

            **doEndIteration** is called at the end of each minimize iteration.

            By default, function values and x locations are shuffled to store 1
            past iteration in memory.

            self.xc must be updated in this code.

            :param numpy.ndarray xt: tested new iterate that ensures a descent direction.
            :rtype: None
            :return: None
        """
        # store old values
        self.f_last = self.f
        self.x_last, self.xc = self.xc, xt
        self.iter += 1
        if self.debug:
            self.printDone()

        if self.callback is not None:
            self.callback(xt)

    def save(self, group):
        group.setArray('searchDirection', self.searchDirection)

        if getattr(self, 'parent', None) is None:
            group.setArray('x', self.xc)
        else: # Assume inversion is the parent
            group.attrs['phi_d'] = self.parent.phi_d
            group.attrs['phi_m'] = self.parent.phi_m
            group.attrs['beta'] = self.parent.beta
            group.setArray('m', self.xc)
            group.setArray('dpred', self.parent.dpred)


class Remember(object):
    """
        This mixin remembers all the things you tend to forget.

        You can remember parameters directly, naming the str in Minimize,
        or pass a tuple with the name and the function that takes Minimize.

        For Example::

            opt.remember('f',('norm_g', lambda M: np.linalg.norm(M.g)))

            opt.minimize(evalFunction, x0)

            opt.recall('f')

        The param name (str) can also be located in the parent (if no conflicts),
        and it will be looked up by default.
    """

    _rememberThese = []

    def remember(self, *args):
        self._rememberThese = args

    def recall(self, param):
        assert param in self._rememberList, (
            "You didn't tell me to remember " + param +
            ", you gotta tell me what to remember!"
        )
        return self._rememberList[param]

    def _startupRemember(self, x0):
        self._rememberList = {}
        for param in self._rememberThese:
            if isinstance(param, string_types):
                self._rememberList[param] = []
            elif isinstance(param, tuple):
                self._rememberList[param[0]] = []

    def _doEndIterationRemember(self, *args):
        for param in self._rememberThese:
            if isinstance(param, string_types):
                if self.debug: print('Remember is remembering: ' + param)
                val = getattr(self, param, None)
                if val is None and getattr(self, 'parent', None) is not None:
                    # Look to the parent for the param if not found here.
                    val = getattr(self.parent, param, None)
                self._rememberList[param].append( val )
            elif isinstance(param, tuple):
                if self.debug: print('Remember is remembering: ' + param[0])
                self._rememberList[param[0]].append( param[1](self) )


class ProjectedGradient(Minimize, Remember):
    name = 'Projected Gradient'

    maxIterCG = 5
    tolCG = 1e-1

    lower = -np.inf
    upper = np.inf

    def __init__(self,**kwargs):
        super(ProjectedGradient, self).__init__(**kwargs)

        self.stoppers.append(StoppingCriteria.bindingSet)
        self.stoppersLS.append(StoppingCriteria.bindingSet_LS)

        self.printers.extend([
            IterationPrinters.itType, IterationPrinters.aSet,
            IterationPrinters.bSet, IterationPrinters.comment
        ])

    def _startup(self, x0):
        # ensure bound vectors are the same size as the model
        if type(self.lower) is not np.ndarray:
            self.lower = np.ones_like(x0)*self.lower
        if type(self.upper) is not np.ndarray:
            self.upper = np.ones_like(x0)*self.upper

        self.explorePG = True
        self.exploreCG = False
        self.stopDoingPG = False

        self._itType = 'SD'
        self.comment = ''

        self.aSet_prev = self.activeSet(x0)

    @Utils.count
    def projection(self, x):
        """projection(x)

            Make sure we are feasible.

        """
        return np.median(np.c_[self.lower, x, self.upper], axis=1)

    @Utils.count
    def activeSet(self, x):
        """activeSet(x)

            If we are on a bound

        """
        return np.logical_or(x == self.lower, x == self.upper)

    @Utils.count
    def inactiveSet(self, x):
        """inactiveSet(x)

            The free variables.

        """
        return np.logical_not(self.activeSet(x))

    @Utils.count
    def bindingSet(self, x):
        """bindingSet(x)

            If we are on a bound and the negative gradient points away from the
            feasible set.

            Optimality condition. (Satisfies Kuhn-Tucker) MoreToraldo91

        """
        bind_up  = np.logical_and(x == self.lower, self.g >= 0)
        bind_low = np.logical_and(x == self.upper, self.g <= 0)
        return np.logical_or(bind_up, bind_low)

    @Utils.timeIt
    def findSearchDirection(self):
        """findSearchDirection()

            Finds the search direction based on either CG or steepest descent.
        """
        self.aSet_prev = self.activeSet(self.xc)
        allBoundsAreActive = sum(self.aSet_prev) == self.xc.size

        if self.debug:
            print('findSearchDirection: stopDoingPG: ', self.stopDoingPG)
        if self.debug:
            print('findSearchDirection: explorePG: ', self.explorePG)
        if self.debug:
            print('findSearchDirection: exploreCG: ', self.exploreCG)
        if self.debug:
            print('findSearchDirection: aSet', np.sum(self.activeSet(self.xc)))
        if self.debug:
            print(
                'findSearchDirection: bSet', np.sum(self.bindingSet(self.xc))
            )
        if self.debug:
            print(
                'findSearchDirection: allBoundsAreActive: ', allBoundsAreActive
            )

        if self.explorePG or not self.exploreCG or allBoundsAreActive:
            if self.debug:
                print('findSearchDirection.PG: doingPG')
            self._itType = 'SD'
            p = -self.g
        else:
            if self.debug:
                print('findSearchDirection.CG: doingCG')
            # Reset the max decrease each time you do a CG iteration
            self.f_decrease_max = -np.inf

            self._itType = '.CG.'

            iSet  = self.inactiveSet(self.xc)  # The inactive set (free variables)
            bSet = self.bindingSet(self.xc)
            shape = (self.xc.size, np.sum(iSet))
            v = np.ones(shape[1])
            i = np.where(iSet)[0]
            j = np.arange(shape[1])
            if self.debug:
                print('findSearchDirection.CG: Z.shape', shape)
            Z = sp.csr_matrix((v, (i, j)), shape=shape)

            def reduceHess(v):
                # Z is tall and skinny
                return Z.T*(self.H*(Z*v))
            operator = sp.linalg.LinearOperator(
                (shape[1], shape[1]), reduceHess, dtype=self.xc.dtype
            )
            p, info = sp.linalg.cg(
                operator, -Z.T*self.g, tol=self.tolCG, maxiter=self.maxIterCG
            )
            p = Z*p  # bring up to full size
            # aSet_after = self.activeSet(self.xc+p)
        return p

    @Utils.timeIt
    def _doEndIteration_ProjectedGradient(self, xt):
        """_doEndIteration_ProjectedGradient(xt)"""
        aSet = self.activeSet(xt)
        bSet = self.bindingSet(xt)

        self.explorePG = not np.all(aSet == self.aSet_prev) # explore proximal gradient
        self.exploreCG = np.all(aSet == bSet) # explore conjugate gradient

        f_current_decrease = self.f_last - self.f
        self.comment = ''
        if self.iter < 1:
            # Note that this is reset on every CG iteration.
            self.f_decrease_max = -np.inf
        else:
            self.f_decrease_max = max(self.f_decrease_max, f_current_decrease)
            self.stopDoingPG = f_current_decrease < 0.25 * self.f_decrease_max
            if self.stopDoingPG:
                self.comment = 'Stop SD'
                self.explorePG = False
                self.exploreCG = True
        # implement 3.8, MoreToraldo91
        # self.eta_2 * max_decrease where max decrease
        # if true go to CG
        # don't do too many steps of PG in a row.

        if self.debug:
            print(
                'doEndIteration.ProjGrad, f_current_decrease: ',
                f_current_decrease
            )
        if self.debug:
            print(
                'doEndIteration.ProjGrad, f_decrease_max: ',
                self.f_decrease_max
            )
        if self.debug:
            print('doEndIteration.ProjGrad, stopDoingSD: ', self.stopDoingPG)


class BFGS(Minimize, Remember):
    name = 'BFGS'
    nbfgs = 10

    def __init__(self, **kwargs):
        Minimize.__init__(self, **kwargs)

    @property
    def bfgsH0(self):
        """
            Approximate Hessian used in preconditioning the problem.

            Must be a SimPEG.Solver
        """
        if getattr(self, '_bfgsH0', None) is None:
            print("""
                Default solver: SolverDiag is being used in bfgsH0
                """
            )
            self._bfgsH0 = SolverDiag(sp.identity(self.xc.size))
        return self._bfgsH0

    @bfgsH0.setter
    def bfgsH0(self, value):
        self._bfgsH0 = value

    def _startup_BFGS(self, x0):
        self._bfgscnt = -1
        self._bfgsY = np.zeros((x0.size, self.nbfgs))
        self._bfgsS = np.zeros((x0.size, self.nbfgs))
        if not np.any([p is IterationPrinters.comment for p in self.printers]):
            self.printers.append(IterationPrinters.comment)

    def bfgs(self, d):
        n = self._bfgscnt
        nn = ktop = min(self._bfgsS.shape[1], n)
        return self.bfgsrec(ktop, n, nn, self._bfgsS, self._bfgsY, d)

    def bfgsrec(self, k, n, nn, S, Y, d):
        """BFGS recursion"""
        if k < 0:
            d = self.bfgsH0 * d  # Assume that bfgsH0 is a SimPEG.Solver
        else:
            khat = 0 if nn is 0 else np.mod(n-nn+k,nn)
            gamma = np.vdot(S[:, khat], d)/np.vdot(Y[:, khat], S[:, khat])
            d = d - gamma*Y[:, khat]
            d = self.bfgsrec(k-1, n, nn, S, Y, d)
            d = d + (
                gamma - np.vdot(Y[:, khat], d)/np.vdot(Y[:, khat], S[:, khat])
            ) * S[:, khat]
        return d

    def findSearchDirection(self):
        return self.bfgs(-self.g)

    def _doEndIteration_BFGS(self, xt):
        if self.iter is 0:
            self.g_last = self.g
            return

        yy = self.g - self.g_last
        ss = self.xc - xt
        self.g_last = self.g

        if yy.dot(ss) > 0:
            self._bfgscnt += 1
            ktop = np.mod(self._bfgscnt, self.nbfgs)
            self._bfgsY[:, ktop] = yy
            self._bfgsS[:, ktop] = ss
            self.comment = ''
        else:
            self.comment = 'Skip BFGS'


class GaussNewton(Minimize, Remember):
    name = 'Gauss Newton'

    def __init__(self, **kwargs):
        Minimize.__init__(self, **kwargs)

    @Utils.timeIt
    def findSearchDirection(self):
        return Solver(self.H) * (-self.g)


class InexactGaussNewton(BFGS, Minimize, Remember):
    """
        Minimizes using CG as the inexact solver of

        .. math::

            \mathbf{H p = -g}

        By default BFGS is used as the preconditioner.

        Use *nbfgs* to set the memory limitation of BFGS.

        To set the initial H0 to be used in BFGS, set *bfgsH0* to be a
        SimPEG.Solver

    """

    def __init__(self, **kwargs):
        Minimize.__init__(self, **kwargs)

    name = 'Inexact Gauss Newton'

    maxIterCG = 5
    tolCG = 1e-1

    @property
    def approxHinv(self):
        """
            The approximate Hessian inverse is used to precondition CG.

            Default uses BFGS, with an initial H0 of *bfgsH0*.

            Must be a scipy.sparse.linalg.LinearOperator
        """
        _approxHinv = getattr(self, '_approxHinv', None)
        if _approxHinv is None:
            M = sp.linalg.LinearOperator(
                (self.xc.size, self.xc.size), self.bfgs, dtype=self.xc.dtype
            )
            return M
        return _approxHinv

    @approxHinv.setter
    def approxHinv(self, value):
        self._approxHinv = value

    @Utils.timeIt
    def findSearchDirection(self):
        Hinv = SolverICG(
            self.H, M=self.approxHinv, tol=self.tolCG, maxiter=self.maxIterCG
        )
        p = Hinv * (-self.g)
        return p


class SteepestDescent(Minimize, Remember):
    name = 'Steepest Descent'

    def __init__(self, **kwargs):
        Minimize.__init__(self, **kwargs)

    @Utils.timeIt
    def findSearchDirection(self):
        return -self.g


class NewtonRoot(object):
    """
        Newton Method - Root Finding

        root = newtonRoot(fun,x);

        Where fun is the function that returns the function value as well as
        the gradient.

        For iterative solving of dh = -J\\r, use O.solveTol = TOL. For direct
        solves, use SOLVETOL = 0 (default)

        Rowan Cockett
        16-May-2013 16:29:51
        University of British Columbia
        rcockett@eos.ubc.ca

    """

    tol = 1.000e-06
    maxIter = 20
    stepDcr = 0.5
    maxLS = 30
    comments = False
    doLS = True

    Solver = Solver
    solverOpts = {}

    def __init__(self, **kwargs):
        Utils.setKwargs(self, **kwargs)

    def root(self, fun, x):
        """root(fun, x)

        Function Should have the form::

            def evalFunction(x, return_g=False):
                    out = (f,)
                    if return_g:
                        out += (g,)
                    return out if len(out) > 1 else out[0]

        """
        if self.comments:
            print('Newton Method:\n')

        self.iter = 0
        while True:

            r, J = fun(x, return_g=True)

            Jinv = self.Solver(J, **self.solverOpts)
            dh = - (Jinv * r)

            muLS = 1.
            LScnt  = 1
            xt = x + dh
            rt = fun(xt, return_g=False)

            if self.comments and self.doLS:
                print('\tLinesearch:\n')
            # Enter Linesearch
            while True and self.doLS:
                if self.comments:
                    print('\t\tResid: {0:e}\n'.format(norm(rt)))
                if norm(rt) <= norm(r) or norm(rt) < self.tol:
                    break

                muLS = muLS*self.stepDcr
                LScnt = LScnt + 1
                print('.')
                if LScnt > self.maxLS:
                    print('Newton Method: Line search break.')
                    return None
                xt = x + muLS*dh
                rt = fun(xt, return_g=False)

            x = xt
            self.iter += 1
            if norm(rt) < self.tol:
                break
            if self.iter > self.maxIter:
                print(
                    'NewtonRoot stopped by maxIters ({0:d}). '
                    'norm: {1:4.4e}'.format(self.maxIter, norm(rt))
                )
                break

        return x


class ProjectedGNCG(BFGS, Minimize, Remember):

    def __init__(self, **kwargs):
        Minimize.__init__(self, **kwargs)

    name = 'Projected GNCG'

    maxIterCG = 5
    tolCG = 1e-1

    stepOffBoundsFact = 0.1 # perturbation of the inactive set off the bounds
    stepActiveset = True
    lower = -np.inf
    upper = np.inf

    def _startup(self, x0):
        # ensure bound vectors are the same size as the model
        if type(self.lower) is not np.ndarray:
            self.lower = np.ones_like(x0)*self.lower
        if type(self.upper) is not np.ndarray:
            self.upper = np.ones_like(x0)*self.upper

    @Utils.count
    def projection(self, x):
        """projection(x)

            Make sure we are feasible.

        """
        return np.median(np.c_[self.lower, x, self.upper], axis=1)

    @Utils.count
    def activeSet(self, x):
        """activeSet(x)

            If we are on a bound

        """
        return np.logical_or(x <= self.lower, x >= self.upper)

    @property
    def approxHinv(self):
        """
            The approximate Hessian inverse is used to precondition CG.

            Default uses BFGS, with an initial H0 of *bfgsH0*.

            Must be a scipy.sparse.linalg.LinearOperator
        """
        _approxHinv = getattr(self, '_approxHinv', None)
        if _approxHinv is None:
            M = sp.linalg.LinearOperator(
                (self.xc.size, self.xc.size), self.bfgs, dtype=self.xc.dtype
            )
            return M
        return _approxHinv

    @approxHinv.setter
    def approxHinv(self, value):
        self._approxHinv = value

    @Utils.timeIt
    def findSearchDirection(self):

        """
            findSearchDirection()
            Finds the search direction based on either CG or steepest descent.
        """
        Active = self.activeSet(self.xc)
        temp = sum((np.ones_like(self.xc.size)-Active))
        allBoundsAreActive = temp == self.xc.size

        if allBoundsAreActive:
            Hinv = SolverICG(
                self.H, M=self.approxHinv, tol=self.tolCG,
                maxiter=self.maxIterCG
            )
            p = Hinv * (-self.g)
            return p
        else:
            delx = np.zeros(self.g.size)
            resid = -(1-Active) * self.g

            # Begin CG iterations.
            cgiter = 0
            cgFlag = 0
            normResid0 = norm(resid)

            while cgFlag == 0:

                cgiter = cgiter + 1
                dc = (1-Active)*(self.approxHinv*resid)
                rd = np.dot(resid, dc)

                #  Compute conjugate direction pc.
                if cgiter == 1:
                    pc = dc
                else:
                    betak = rd / rdlast
                    pc = dc + betak * pc

                #  Form product Hessian*pc.
                Hp = self.H*pc
                Hp = (1-Active)*Hp

                #  Update delx and residual.
                alphak = rd / np.dot(pc, Hp)
                delx = delx + alphak*pc
                resid = resid - alphak*Hp
                rdlast = rd

                if np.logical_or(
                    norm(resid)/normResid0 <= self.tolCG,
                    cgiter == self.maxIterCG
                ):
                    cgFlag = 1
                # End CG Iterations

            # Take a gradient step on the active cells if exist
            if self.stepActiveset:
                if temp != self.xc.size:

                    rhs_a = (Active) * -self.g

                    dm_i = max( abs( delx ) )
                    dm_a = max( abs(rhs_a) )

<<<<<<< HEAD
                    # perturb inactive set off of bounds so that they are included in the step
                    delx = delx + self.stepOffBoundsFact * (rhs_a * dm_i / dm_a)
=======
                # perturb inactive set off of bounds so that they are included
                # in the step
                delx = delx + self.stepOffBoundsFact * (rhs_a * dm_i / dm_a)
>>>>>>> 96701a14


            # Only keep gradients going in the right direction on the active
            # set
            indx = (
                ((self.xc<=self.lower) & (delx < 0)) |
                ((self.xc>=self.upper) & (delx > 0))
            )
            delx[indx] = 0.

            return delx<|MERGE_RESOLUTION|>--- conflicted
+++ resolved
@@ -1178,14 +1178,9 @@
                     dm_i = max( abs( delx ) )
                     dm_a = max( abs(rhs_a) )
 
-<<<<<<< HEAD
-                    # perturb inactive set off of bounds so that they are included in the step
-                    delx = delx + self.stepOffBoundsFact * (rhs_a * dm_i / dm_a)
-=======
                 # perturb inactive set off of bounds so that they are included
                 # in the step
                 delx = delx + self.stepOffBoundsFact * (rhs_a * dm_i / dm_a)
->>>>>>> 96701a14
 
 
             # Only keep gradients going in the right direction on the active
