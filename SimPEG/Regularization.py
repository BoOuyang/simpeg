--- conflicted
+++ resolved
@@ -1291,7 +1291,6 @@
     """
     Base class for building up the components of the Sparse Regularization
     """
-
     def __init__(self, mesh, **kwargs):
         self._stashedR = None
         super(BaseSparse, self).__init__(mesh=mesh, **kwargs)
@@ -1305,11 +1304,7 @@
     )
 
     epsilon = properties.Float(
-<<<<<<< HEAD
-        "Threshold value for the model norm",  # , default=1e-1
-=======
         "Threshold value for the model norm", default=1e-3,
->>>>>>> bbb39d43
         required=True
     )
 
@@ -1337,35 +1332,11 @@
     def stashedR(self, value):
         self._stashedR = value
 
-<<<<<<< HEAD
-    def R(self, f_m):
-        # if R is stashed, return that instead
-        if getattr(self, 'stashedR') is not None:
-            return self.stashedR
-
-        if self.epsilon is None:
-            eps = 1.
-        else:
-            eps = self.epsilon
-
-        exponent = self.norm
-
-        # Eta scaling is important for mix-norms...do not mess with it
-        eta = (eps**(1. - exponent / 2.))**0.5
-        r = eta / (f_m**2. + eps**2.)**((1. - exponent / 2.) / 2.)
-
-        self.stashedR = r  # stash on the first calculation
-        return r
-
-=======
->>>>>>> bbb39d43
 
 class SparseSmall(BaseSparse):
     """
     Sparse smallness regularization
-
     **Inputs**
-
     :param int norm: norm on the smallness
     """
 
@@ -1390,10 +1361,6 @@
             R = Utils.sdiag(r)
 
         if self.cell_weights is not None:
-<<<<<<< HEAD
-            return Utils.sdiag((self.gamma * self.cell_weights)**0.5) * R
-        return (self.gamma)**0.5 * R
-=======
             return Utils.sdiag((self.scale * self.gamma *
                                 self.cell_weights)**0.5) * R
         return (self.scale * self.gamma)**0.5 * R
@@ -1413,27 +1380,19 @@
     @Utils.timeIt
     def deriv(self, m):
         """
-
         The regularization is:
-
         .. math::
-
             R(m) = \\frac{1}{2}\mathbf{(m-m_\\text{ref})^\\top W^\\top
                    W(m-m_\\text{ref})}
-
         So the derivative is straight forward:
-
         .. math::
-
             R(m) = \mathbf{W^\\top W (m-m_\\text{ref})}
-
         """
 
 
         mD = self.mapping.deriv(self._delta_m(m))
         r = self.W * (self.mapping * (self._delta_m(m)))
         return mD.T * (self.W.T * r)
->>>>>>> bbb39d43
 
 
 class SparseDeriv(BaseSparse):
@@ -1454,9 +1413,7 @@
     def __call__(self, m):
         """
         We use a weighted 2-norm objective function
-
         .. math::
-
             r(m) = \\frac{1}{2}
         """
         if self.mrefInSmooth:
@@ -1514,20 +1471,13 @@
     @Utils.timeIt
     def deriv(self, m):
         """
-
         The regularization is:
-
         .. math::
-
             R(m) = \\frac{1}{2}\mathbf{(m-m_\\text{ref})^\\top W^\\top
                    W(m-m_\\text{ref})}
-
         So the derivative is straight forward:
-
         .. math::
-
             R(m) = \mathbf{W^\\top W (m-m_\\text{ref})}
-
         """
 
         if self.mrefInSmooth:
@@ -1643,11 +1593,7 @@
         if self.cell_weights is not None:
             return (
                 Utils.sdiag(
-<<<<<<< HEAD
-                    (self.gamma * (Ave * self.cell_weights))**0.5
-=======
                     (self.scale * self.gamma * (Ave*(self.cell_weights)))**0.5
->>>>>>> bbb39d43
                 ) *
                 R * self.cellDiffStencil
             )
@@ -1657,29 +1603,19 @@
 class Sparse(BaseComboRegularization):
     """
     The regularization is:
-
     .. math::
-
         R(m) = \\frac{1}{2}\mathbf{(m-m_\\text{ref})^\\top W^\\top R^\\top R
         W(m-m_\\text{ref})}
-
     where the IRLS weight
-
     .. math::
-
         R = \eta TO FINISH LATER!!!
-
     So the derivative is straight forward:
-
     .. math::
-
         R(m) = \mathbf{W^\\top R^\\top R W (m-m_\\text{ref})}
-
     The IRLS weights are recomputed after each beta solves.
     It is strongly recommended to do a few Gauss-Newton iterations
     before updating.
     """
-
     def __init__(
         self, mesh,
         alpha_s=1.0, alpha_x=1.0, alpha_y=1.0, alpha_z=1.0,
@@ -1790,7 +1726,31 @@
             if isinstance(objfct, SparseDeriv):
                 objfct.epsilon = change['value']
 
-<<<<<<< HEAD
+    @properties.observer('space')
+    def _mirror_space_to_objfcts(self, change):
+        for objfct in self.objfcts:
+            objfct.space = change['value']
+
+    @properties.observer('gradientType')
+    def _mirror_gradientType_to_objfcts(self, change):
+        for objfct in self.objfcts:
+            objfct.gradientType = change['value']
+
+    @properties.observer('scale')
+    def _mirror_scale_to_objfcts(self, change):
+        for objfct in self.objfcts:
+            objfct.scale = change['value']
+
+
+def coterminal(theta):
+    """ Compute coterminal angle so that [-pi < theta < pi]"""
+
+    sub = theta[np.abs(theta) >= np.pi]
+    sub = -np.sign(sub) * (2*np.pi-np.abs(sub))
+
+    theta[np.abs(theta) >= np.pi] = sub
+
+    return theta
 
 ###############################################################################
 #                                                                             #
@@ -3091,31 +3051,4 @@
 #    @classmethod
 #    def membership(self,m):
 #        return self.objfcts[0].membership(m)
-#
-=======
-    @properties.observer('space')
-    def _mirror_space_to_objfcts(self, change):
-        for objfct in self.objfcts:
-            objfct.space = change['value']
-
-    @properties.observer('gradientType')
-    def _mirror_gradientType_to_objfcts(self, change):
-        for objfct in self.objfcts:
-            objfct.gradientType = change['value']
-
-    @properties.observer('scale')
-    def _mirror_scale_to_objfcts(self, change):
-        for objfct in self.objfcts:
-            objfct.scale = change['value']
-
-
-def coterminal(theta):
-    """ Compute coterminal angle so that [-pi < theta < pi]"""
-
-    sub = theta[np.abs(theta) >= np.pi]
-    sub = -np.sign(sub) * (2*np.pi-np.abs(sub))
-
-    theta[np.abs(theta) >= np.pi] = sub
-
-    return theta
->>>>>>> bbb39d43
+#