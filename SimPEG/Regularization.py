from __future__ import print_function
from . import Utils
from . import Maps
from . import Mesh
import numpy as np
import scipy.sparse as sp


class RegularizationMesh(object):
    """
    **Regularization Mesh**

    This contains the operators used in the regularization. Note that these
    are not necessarily true differential operators, but are constructed from
    a SimPEG Mesh.

    :param BaseMesh mesh: problem mesh
    :param numpy.array indActive: bool array, size nC, that is True where we have active cells. Used to reduce the operators so we regularize only on active cells
    """

    def __init__(self, mesh, indActive=None):
        self.mesh = mesh
        assert indActive is None or indActive.dtype == 'bool', 'indActive needs to be None or a bool'
        self.indActive = indActive

    @property
    def vol(self):
        """
        reduced volume vector
        :rtype: numpy.array
        :return: reduced cell volume
        """
        if getattr(self, '_vol', None) is None:
            self._vol = self._Pac.T * self.mesh.vol
        return self._vol

    @property
    def nC(self):
        """
        reduced number of cells
        :rtype: int
        :return: number of cells being regularized
        """
        if getattr(self, '_nC', None) is None:
            if self.indActive is None:
                self._nC = self.mesh.nC
            else:
                self._nC = int(sum(self.indActive))
        return self._nC

    @property
    def dim(self):
        """
        dimension of regularization mesh (1D, 2D, 3D)
        :rtype: int
        :return: dimension
        """
        if getattr(self, '_dim', None) is None:
            self._dim = self.mesh.dim
        return self._dim


    @property
    def _Pac(self):
        """
        projection matrix that takes from the reduced space of active cells to full modelling space (ie. nC x nindActive)
        :rtype: scipy.sparse.csr_matrix
        :return: active cell projection matrix
        """
        if getattr(self, '__Pac', None) is None:
            if self.indActive is None:
                self.__Pac = Utils.speye(self.mesh.nC)
            else:
                self.__Pac = Utils.speye(self.mesh.nC)[:,self.indActive]
        return self.__Pac

    @property
    def _Pafx(self):
        """
        projection matrix that takes from the reduced space of active x-faces to full modelling space (ie. nFx x nindActive_Fx )
        :rtype: scipy.sparse.csr_matrix
        :return: active face-x projection matrix
        """
        if getattr(self, '__Pafx', None) is None:
            if self.indActive is None:
                self.__Pafx = Utils.speye(self.mesh.nFx)
            else:
                indActive_Fx = (self.mesh.aveFx2CC.T * self.indActive) == 1
                self.__Pafx = Utils.speye(self.mesh.nFx)[:,indActive_Fx]
        return self.__Pafx

    @property
    def _Pafy(self):
        """
        projection matrix that takes from the reduced space of active y-faces to full modelling space (ie. nFy x nindActive_Fy )
        :rtype: scipy.sparse.csr_matrix
        :return: active face-y projection matrix
        """
        if getattr(self, '__Pafy', None) is None:
            if self.indActive is None:
                self.__Pafy = Utils.speye(self.mesh.nFy)
            else:
                indActive_Fy = (self.mesh.aveFy2CC.T * self.indActive) == 1
                self.__Pafy = Utils.speye(self.mesh.nFy)[:,indActive_Fy]
        return self.__Pafy

    @property
    def _Pafz(self):
        """
        projection matrix that takes from the reduced space of active z-faces to full modelling space (ie. nFz x nindActive_Fz )
        :rtype: scipy.sparse.csr_matrix
        :return: active face-z projection matrix
        """
        if getattr(self, '__Pafz', None) is None:
            if self.indActive is None:
                self.__Pafz = Utils.speye(self.mesh.nFz)
            else:
                indActive_Fz = (self.mesh.aveFz2CC.T * self.indActive) == 1
                self.__Pafz = Utils.speye(self.mesh.nFz)[:,indActive_Fz]
        return self.__Pafz

    @property
    def aveFx2CC(self):
        """
        averaging from active cell centers to active x-faces
        :rtype: scipy.sparse.csr_matrix
        :return: averaging from active cell centers to active x-faces
        """
        if getattr(self, '_aveFx2CC', None) is None:
            self._aveFx2CC =  self._Pac.T * self.mesh.aveFx2CC * self._Pafx
        return self._aveFx2CC

    @property
    def aveCC2Fx(self):
        """
        averaging from active x-faces to active cell centers
        :rtype: scipy.sparse.csr_matrix
        :return: averaging matrix from active x-faces to active cell centers
        """
        if getattr(self, '_aveCC2Fx', None) is None:
            self._aveCC2Fx =  Utils.sdiag(1./(self.aveFx2CC.T).sum(1)) * self.aveFx2CC.T
        return self._aveCC2Fx

    @property
    def aveFy2CC(self):
        """
        averaging from active cell centers to active y-faces
        :rtype: scipy.sparse.csr_matrix
        :return: averaging from active cell centers to active y-faces
        """
        if getattr(self, '_aveFy2CC', None) is None:
            self._aveFy2CC = self._Pac.T * self.mesh.aveFy2CC * self._Pafy
        return self._aveFy2CC

    @property
    def aveCC2Fy(self):
        """
        averaging from active y-faces to active cell centers
        :rtype: scipy.sparse.csr_matrix
        :return: averaging matrix from active y-faces to active cell centers
        """
        if getattr(self, '_aveCC2Fy', None) is None:
            self._aveCC2Fy =  Utils.sdiag(1./(self.aveFy2CC.T).sum(1)) * self.aveFy2CC.T
        return self._aveCC2Fy

    @property
    def aveFz2CC(self):
        """
        averaging from active cell centers to active z-faces
        :rtype: scipy.sparse.csr_matrix
        :return: averaging from active cell centers to active z-faces
        """
        if getattr(self, '_aveFz2CC', None) is None:
            self._aveFz2CC = self._Pac.T * self.mesh.aveFz2CC * self._Pafz
        return self._aveFz2CC

    @property
    def aveCC2Fz(self):
        """
        averaging from active z-faces to active cell centers
        :rtype: scipy.sparse.csr_matrix
        :return: averaging matrix from active z-faces to active cell centers
        """
        if getattr(self, '_aveCC2Fz', None) is None:
            self._aveCC2Fz =  Utils.sdiag(1./(self.aveFz2CC.T).sum(1)) * self.aveFz2CC.T
        return self._aveCC2Fz

    @property
    def cellDiffx(self):
        """
        cell centered difference in the x-direction
        :rtype: scipy.sparse.csr_matrix
        :return: differencing matrix for active cells in the x-direction
        """
        if getattr(self, '_cellDiffx', None) is None:
            self._cellDiffx = self._Pafx.T * self.mesh.cellGradx * self._Pac
        return self._cellDiffx

    @property
    def cellDiffy(self):
        """
        cell centered difference in the y-direction
        :rtype: scipy.sparse.csr_matrix
        :return: differencing matrix for active cells in the y-direction
        """
        if getattr(self, '_cellDiffy', None) is None:
            self._cellDiffy = self._Pafy.T * self.mesh.cellGrady * self._Pac
        return self._cellDiffy

    @property
    def cellDiffz(self):
        """
        cell centered difference in the z-direction
        :rtype: scipy.sparse.csr_matrix
        :return: differencing matrix for active cells in the z-direction
        """
        if getattr(self, '_cellDiffz', None) is None:
            self._cellDiffz = self._Pafz.T * self.mesh.cellGradz * self._Pac
        return self._cellDiffz

    @property
    def faceDiffx(self):
        """
        x-face differences
        :rtype: scipy.sparse.csr_matrix
        :return: differencing matrix for active faces in the x-direction
        """
        if getattr(self, '_faceDiffx', None) is None:
            self._faceDiffx = self._Pac.T * self.mesh.faceDivx * self._Pafx
        return self._faceDiffx

    @property
    def faceDiffy(self):
        """
        y-face differences
        :rtype: scipy.sparse.csr_matrix
        :return: differencing matrix for active faces in the y-direction
        """
        if getattr(self, '_faceDiffy', None) is None:
            self._faceDiffy = self._Pac.T * self.mesh.faceDivy * self._Pafy
        return self._faceDiffy

    @property
    def faceDiffz(self):
        """
        z-face differences
        :rtype: scipy.sparse.csr_matrix
        :return: differencing matrix for active faces in the z-direction
        """
        if getattr(self, '_faceDiffz', None) is None:
            self._faceDiffz = self._Pac.T * self.mesh.faceDivz * self._Pafz
        return self._faceDiffz

    @property
    def cellDiffxStencil(self):
        """
        cell centered difference stencil (no cell lengths include) in the x-direction
        :rtype: scipy.sparse.csr_matrix
        :return: differencing matrix for active cells in the x-direction
        """
        if getattr(self, '_cellDiffxStencil', None) is None:

            self._cellDiffxStencil = self._Pafx.T * self.mesh._cellGradxStencil() * self._Pac
        return self._cellDiffxStencil

    @property
    def cellDiffyStencil(self):
        """
        cell centered difference stencil (no cell lengths include) in the y-direction
        :rtype: scipy.sparse.csr_matrix
        :return: differencing matrix for active cells in the y-direction
        """
        if self.dim < 2: return None
        if getattr(self, '_cellDiffyStencil', None) is None:

            self._cellDiffyStencil = self._Pafy.T * self.mesh._cellGradyStencil() * self._Pac
        return self._cellDiffyStencil

    @property
    def cellDiffzStencil(self):
        """
        cell centered difference stencil (no cell lengths include) in the y-direction
        :rtype: scipy.sparse.csr_matrix
        :return: differencing matrix for active cells in the y-direction
        """
        if self.dim < 3: return None
        if getattr(self, '_cellDiffzStencil', None) is None:

            self._cellDiffzStencil = self._Pafz.T * self.mesh._cellGradzStencil() * self._Pac
        return self._cellDiffzStencil


class BaseRegularization(object):
    """
    **Base Regularization Class**

    This is used to regularize the model space::

        reg = Regularization(mesh)

    """

    counter = None

    mapPair = Maps.IdentityMap    #: A SimPEG.Map Class

    mapping = None    #: A SimPEG.Map instance.
    mesh    = None    #: A discretize instance.
    mref    = None    #: Reference model.

    def __init__(self, mesh=None, nP=None, mapping=None, indActive=None, **kwargs):
        Utils.setKwargs(self, **kwargs)
        assert isinstance(mesh, Mesh.BaseMesh), "mesh must be a discretize object."
        if indActive is not None and indActive.dtype != 'bool':
            tmp = indActive
            indActive = np.zeros(mesh.nC, dtype=bool)
            indActive[tmp] = True
        if indActive is not None and mapping is None:
            mapping = Maps.IdentityMap(nP=indActive.nonzero()[0].size)

        if mesh is None and nP is None:
            raise Exception('either Mesh or number of parameters must be '
                            'provided to the BaseRegularization')

        self.regmesh = RegularizationMesh(mesh, indActive)
        self.indActive = indActive

        if mesh is not None and nP is None:
            nP = self.regmesh.nC
        self.nP = nP

        self.mapping = mapping or self.mapPair(nP=self.nP)
        self.mapping._assertMatchesPair(self.mapPair)

    @property
    def parent(self):
        """This is the parent of the regularization."""
        return getattr(self,'_parent',None)
    @parent.setter
    def parent(self, p):
        if getattr(self,'_parent',None) is not None:
            print('Regularization has switched to a new parent!')
        self._parent = p

    @property
    def inv(self): return self.parent.inv
    @property
    def invProb(self): return self.parent
    @property
    def reg(self): return self
    @property
    def opt(self): return self.parent.opt
    @property
    def prob(self): return self.parent.prob
    @property
    def survey(self): return self.parent.survey


    @property
    def W(self):
        """Full regularization weighting matrix W."""
        return sp.identity(self.nP)

    @Utils.timeIt
    def eval(self, m):
        r = self.W * ( self.mapping * (m - self.mref) )
        return 0.5*r.dot(r)

    @Utils.timeIt
    def evalDeriv(self, m):
        """

        The regularization is:

        .. math::

            R(m) = \\frac{1}{2}\mathbf{(m-m_\\text{ref})^\\top W^\\top W(m-m_\\text{ref})}

        So the derivative is straight forward:

        .. math::

            R(m) = \mathbf{W^\\top W (m-m_\\text{ref})}

        """
        mD = self.mapping.deriv(m - self.mref)
        r = self.W * ( self.mapping * (m - self.mref) )
        return  mD.T * ( self.W.T * r )

    @Utils.timeIt
    def eval2Deriv(self, m, v=None):
        """
        Second derivative

        :param numpy.array m: geophysical model
        :param numpy.array v: vector to multiply
        :rtype: scipy.sparse.csr_matrix
        :return: WtW, or if v is supplied WtW*v (numpy.ndarray)

        The regularization is:

        .. math::

            R(m) = \\frac{1}{2}\mathbf{(m-m_\\text{ref})^\\top W^\\top W(m-m_\\text{ref})}

        So the second derivative is straight forward:

        .. math::

            R(m) = \mathbf{W^\\top W}

        """
        mD = self.mapping.deriv(m - self.mref)
        if v is None:
            return mD.T * self.W.T * self.W * mD

        return mD.T * ( self.W.T * ( self.W * ( mD * v) ) )


class Simple(BaseRegularization):
    """
    Simple regularization that does not include length scales in the derivatives.
    """

    mrefInSmooth = False  #: include mref in the smoothness?
    alpha_s      = Utils.dependentProperty('_alpha_s', 1.0, ['_W', '_Wsmall'], "Smallness weight")
    alpha_x      = Utils.dependentProperty('_alpha_x', 1.0, ['_W', '_Wx'],     "Weight for the first derivative in the x direction")
    alpha_y      = Utils.dependentProperty('_alpha_y', 1.0, ['_W', '_Wy'],     "Weight for the first derivative in the y direction")
    alpha_z      = Utils.dependentProperty('_alpha_z', 1.0, ['_W', '_Wz'],     "Weight for the first derivative in the z direction")
    cell_weights = 1.

    def __init__(self, mesh, mapping=None, indActive=None, **kwargs):
        BaseRegularization.__init__(self, mesh, mapping=mapping, indActive=indActive, **kwargs)

        if isinstance(self.cell_weights,float):
            self.cell_weights = np.ones(self.regmesh.nC) * self.cell_weights

    @property
    def Wsmall(self):
        """Regularization matrix Wsmall"""
        if getattr(self,'_Wsmall', None) is None:
            self._Wsmall = Utils.sdiag((self.alpha_s*self.cell_weights)**0.5)
        return self._Wsmall

    @property
    def Wx(self):
        """Regularization matrix Wx"""
        if getattr(self, '_Wx', None) is None:
            self._Wx = Utils.sdiag((self.alpha_x * (self.regmesh.aveCC2Fx*self.cell_weights))**0.5)*self.regmesh.cellDiffxStencil
        return self._Wx

    @property
    def Wy(self):
        """Regularization matrix Wy"""
        if getattr(self, '_Wy', None) is None:
            self._Wy = Utils.sdiag((self.alpha_y * (self.regmesh.aveCC2Fy*self.cell_weights))**0.5)*self.regmesh.cellDiffyStencil
        return self._Wy

    @property
    def Wz(self):
        """Regularization matrix Wz"""
        if getattr(self, '_Wz', None) is None:
            self._Wz = Utils.sdiag((self.alpha_z * (self.regmesh.aveCC2Fz*self.cell_weights))**0.5)*self.regmesh.cellDiffzStencil
        return self._Wz

<<<<<<< HEAD
=======
    @property
    def Wsmooth(self):
        """Full smoothness regularization matrix W"""
        if getattr(self, '_Wsmooth', None) is None:
            wlist = (self.Wx,)
            if self.regmesh.dim > 1:
                wlist += (self.Wy,)
            if self.regmesh.dim > 2:
                wlist += (self.Wz,)
            self._Wsmooth = sp.vstack(wlist)
        return self._Wsmooth


    @property
    def W(self):
        """Full regularization matrix W"""
        if getattr(self, '_W', None) is None:
            wlist = (self.Wsmall, self.Wsmooth)
            self._W = sp.vstack(wlist)
        return self._W



>>>>>>> d3773280
    @Utils.timeIt
    def _evalSmall(self, m):
        r = self.Wsmall * ( self.mapping * (m - self.mref) )
        return 0.5 * r.dot(r)

    @Utils.timeIt
    def _evalSmallDeriv(self, m):
        r = self.Wsmall * ( self.mapping * (m - self.mref) )
        return r.T * ( self.Wsmall * self.mapping.deriv(m - self.mref) )

    @Utils.timeIt
    def _evalSmall2Deriv(self, m, v = None):
        rDeriv = self.Wsmall * ( self.mapping.deriv(m - self.mref) )
        if v is not None:
            return rDeriv.T * (rDeriv * v)
        return rDeriv.T * rDeriv

    @Utils.timeIt
    def _evalSmoothx(self, m):
        if self.mrefInSmooth == True:
            r = self.Wx * ( self.mapping * (m - self.mref) )
        elif self.mrefInSmooth == False:
            r = self.Wx * ( self.mapping * (m) )
        return 0.5 * r.dot(r)

    @Utils.timeIt
    def _evalSmoothy(self, m):
        if self.mrefInSmooth == True:
            r = self.Wy * ( self.mapping * (m - self.mref) )
        elif self.mrefInSmooth == False:
            r = self.Wy * ( self.mapping * (m) )
        return 0.5 * r.dot(r)

    @Utils.timeIt
    def _evalSmoothz(self, m):
        if self.mrefInSmooth == True:
            r = self.Wz * ( self.mapping * (m - self.mref) )
        elif self.mrefInSmooth == False:
            r = self.Wz * ( self.mapping * (m) )
        return 0.5 * r.dot(r)

    @Utils.timeIt
    def _evalSmooth(self, m):
        phiSmooth = self._evalSmoothx(m)
        if self.regmesh.dim > 1:
            phiSmooth += self._evalSmoothy(m)
        if self.regmesh.dim > 2:
            phiSmooth += self._evalSmoothz(m)
        return phiSmooth

    @Utils.timeIt
    def _evalSmoothxDeriv(self, m):
        if self.mrefInSmooth == True:
            r = self.Wx * ( self.mapping * ( m - self.mref ) )
            return r.T * ( self.Wx * self.mapping.deriv(m - self.mref) )
        elif self.mrefInSmooth == False:
            r = self.Wx * ( self.mapping * m )
            return r.T * ( self.Wx * self.mapping.deriv(m) )

    @Utils.timeIt
    def _evalSmoothx2Deriv(self, m, v=None):
        if self.mrefInSmooth == True:
            rDeriv = self.Wx * ( self.mapping.deriv( m - self.mref ) )
        elif self.mrefInSmooth == False:
            rDeriv = self.Wx * ( self.mapping.deriv(m) )

        if v is not None:
            return rDeriv.T * ( rDeriv * v )
        return rDeriv.T * rDeriv

    @Utils.timeIt
    def _evalSmoothyDeriv(self, m):
        if self.mrefInSmooth == True:
            r = self.Wy * ( self.mapping * ( m - self.mref ) )
            return r.T * ( self.Wy * self.mapping.deriv(m - self.mref) )
        elif self.mrefInSmooth == False:
            r = self.Wy * ( self.mapping * m )
            return r.T * ( self.Wy * self.mapping.deriv(m) )

    @Utils.timeIt
    def _evalSmoothy2Deriv(self, m, v=None):
        if self.mrefInSmooth == True:
            rDeriv = self.Wy * ( self.mapping.deriv( m - self.mref ) )
        elif self.mrefInSmooth == False:
            rDeriv = self.Wy * ( self.mapping.deriv(m) )

        if v is not None:
            return rDeriv.T * ( rDeriv * v )
        return rDeriv.T * rDeriv

    @Utils.timeIt
    def _evalSmoothzDeriv(self, m):
        if self.mrefInSmooth == True:
            r = self.Wz * ( self.mapping * ( m - self.mref ) )
            return r.T * ( self.Wz * self.mapping.deriv(m - self.mref) )
        elif self.mrefInSmooth == False:
            r = self.Wz * ( self.mapping * m )
            return r.T * ( self.Wz * self.mapping.deriv(m) )

    @Utils.timeIt
    def _evalSmoothz2Deriv(self, m, v=None):
        if self.mrefInSmooth == True:
            rDeriv = self.Wz * ( self.mapping.deriv( m - self.mref ) )
        elif self.mrefInSmooth == False:
            rDeriv = self.Wz * ( self.mapping.deriv(m) )

        if v is not None:
            return rDeriv.T * ( rDeriv * v )
        return rDeriv.T * rDeriv

    @Utils.timeIt
    def _evalSmoothDeriv(self, m):
        deriv = self._evalSmoothxDeriv(m)
        if self.regmesh.dim > 1:
            deriv += self._evalSmoothyDeriv(m)
        if self.regmesh.dim > 2:
            deriv += self._evalSmoothzDeriv(m)
        return deriv

    @Utils.timeIt
    def _evalSmooth2Deriv(self, m, v=None):
        deriv = self._evalSmoothx2Deriv(m, v)
        if self.regmesh.dim > 1:
            deriv += self._evalSmoothy2Deriv(m, v)
        if self.regmesh.dim > 2:
            deriv += self._evalSmoothz2Deriv(m, v)
        return deriv


    @Utils.timeIt
    def eval(self, m):
        return self._evalSmall(m) + self._evalSmooth(m)

    @Utils.timeIt
    def evalDeriv(self, m):
        """
        The regularization is:

        .. math::

            R(m) = \\frac{1}{2}\mathbf{(m-m_\\text{ref})^\\top W^\\top W(m-m_\\text{ref})}

        So the derivative is straight forward:

        .. math::

            R(m) = \mathbf{W^\\top W (m-m_\\text{ref})}

        """
        return self._evalSmallDeriv(m) + self._evalSmoothDeriv(m)

    @Utils.timeIt
    def eval2Deriv(self, m, v=None):
        return self._evalSmall2Deriv(m, v) + self._evalSmooth2Deriv(m, v)


class Tikhonov(Simple):
    """
    L2 Tikhonov regularization with both smallness and smoothness (first order
    derivative) contributions.

    .. math::
        \phi_m(\mathbf{m}) = \\alpha_s \| W_s (\mathbf{m} - \mathbf{m_{ref}} ) \|^2
        + \\alpha_x \| W_x \\frac{\partial}{\partial x} (\mathbf{m} - \mathbf{m_{ref}} ) \|^2
        + \\alpha_y \| W_y \\frac{\partial}{\partial y} (\mathbf{m} - \mathbf{m_{ref}} ) \|^2
        + \\alpha_z \| W_z \\frac{\partial}{\partial z} (\mathbf{m} - \mathbf{m_{ref}} ) \|^2

    Note if the key word argument `mrefInSmooth` is False, then mref is not
    included in the smoothness contribution.

    :param BaseMesh mesh: SimPEG mesh
    :param IdentityMap mapping: regularization mapping, takes the model from model space to the thing you want to regularize
    :param numpy.ndarray indActive: active cell indices for reducing the size of differential operators in the definition of a regularization mesh
    :param bool mrefInSmooth: (default = False) put mref in the smoothness component?
    :param float alpha_s: (default 1e-6) smallness weight
    :param float alpha_x: (default 1) smoothness weight for first derivative in the x-direction
    :param float alpha_y: (default 1) smoothness weight for first derivative in the y-direction
    :param float alpha_z: (default 1) smoothness weight for first derivative in the z-direction
    :param float alpha_xx: (default 1) smoothness weight for second derivative in the x-direction
    :param float alpha_yy: (default 1) smoothness weight for second derivative in the y-direction
    :param float alpha_zz: (default 1) smoothness weight for second derivative in the z-direction
    """
    mrefInSmooth = False  # put mref in the smoothness contribution
    alpha_s      = Utils.dependentProperty('_alpha_s', 1e-6, ['_W', '_Wsmall'], "Smallness weight")
    alpha_x      = Utils.dependentProperty('_alpha_x',  1.0, ['_W', '_Wx'],     "Weight for the first derivative in the x direction")
    alpha_y      = Utils.dependentProperty('_alpha_y',  1.0, ['_W', '_Wy'],     "Weight for the first derivative in the y direction")
    alpha_z      = Utils.dependentProperty('_alpha_z',  1.0, ['_W', '_Wz'],     "Weight for the first derivative in the z direction")
    alpha_xx     = Utils.dependentProperty('_alpha_xx', 0.0, ['_W', '_Wxx'],    "Weight for the second derivative in the x direction")
    alpha_yy     = Utils.dependentProperty('_alpha_yy', 0.0, ['_W', '_Wyy'],    "Weight for the second derivative in the y direction")
    alpha_zz     = Utils.dependentProperty('_alpha_zz', 0.0, ['_W', '_Wzz'],    "Weight for the second derivative in the z direction")

    def __init__(self, mesh, mapping=None, indActive=None, **kwargs):
        BaseRegularization.__init__(self, mesh, mapping=mapping, indActive=indActive, **kwargs)

    @property
    def Wsmall(self):
        """Regularization matrix Wsmall"""
        if getattr(self,'_Wsmall', None) is None:
            self._Wsmall = Utils.sdiag((self.regmesh.vol*self.alpha_s)**0.5)
        return self._Wsmall

    @property
    def Wx(self):
        """Regularization matrix Wx"""
        if getattr(self, '_Wx', None) is None:
            Ave_x_vol = self.regmesh.aveCC2Fx * self.regmesh.vol
            self._Wx = Utils.sdiag((Ave_x_vol*self.alpha_x)**0.5)*self.regmesh.cellDiffx
        return self._Wx

    @property
    def Wy(self):
        """Regularization matrix Wy"""
        if getattr(self, '_Wy', None) is None:
            Ave_y_vol = self.regmesh.aveCC2Fy * self.regmesh.vol
            self._Wy = Utils.sdiag((Ave_y_vol*self.alpha_y)**0.5)*self.regmesh.cellDiffy
        return self._Wy

    @property
    def Wz(self):
        """Regularization matrix Wz"""
        if getattr(self, '_Wz', None) is None:
            Ave_z_vol = self.regmesh.aveCC2Fz * self.regmesh.vol
            self._Wz = Utils.sdiag((Ave_z_vol*self.alpha_z)**0.5)*self.regmesh.cellDiffz
        return self._Wz

    @property
    def Wxx(self):
        """Regularization matrix Wxx"""
        if getattr(self, '_Wxx', None) is None:
            self._Wxx = Utils.sdiag((self.regmesh.vol*self.alpha_xx)**0.5)*self.regmesh.faceDiffx*self.regmesh.cellDiffx
        return self._Wxx

    @property
    def Wyy(self):
        """Regularization matrix Wyy"""
        if getattr(self, '_Wyy', None) is None:
            self._Wyy = Utils.sdiag((self.regmesh.vol*self.alpha_yy)**0.5)*self.regmesh.faceDiffy*self.regmesh.cellDiffy
        return self._Wyy

    @property
    def Wzz(self):
        """Regularization matrix Wzz"""
        if getattr(self, '_Wzz', None) is None:
            self._Wzz = Utils.sdiag((self.regmesh.vol*self.alpha_zz)**0.5)*self.regmesh.faceDiffz*self.regmesh.cellDiffz
        return self._Wzz


    @property
    def Wsmooth2(self):
        """Full smoothness regularization matrix W"""
        if getattr(self, '_Wsmooth', None) is None:
            wlist = (self.Wxx)
            if self.regmesh.dim > 1:
                wlist += (self.Wyy)
            if self.regmesh.dim > 2:
                wlist += (self.Wzz)
            self._Wsmooth = sp.vstack(wlist)
        return self._Wsmooth

    @Utils.timeIt
    def _evalSmoothxx(self, m):
        if self.mrefInSmooth == True:
            r = self.Wxx * ( self.mapping * (m - self.mref) )
        elif self.mrefInSmooth == False:
            r = self.Wxx * ( self.mapping * (m) )
        return 0.5 * r.dot(r)

    @Utils.timeIt
    def _evalSmoothyy(self, m):
        if self.mrefInSmooth == True:
            r = self.Wyy * ( self.mapping * (m - self.mref) )
        elif self.mrefInSmooth == False:
            r = self.Wyy * ( self.mapping * (m) )
        return 0.5 * r.dot(r)

    @Utils.timeIt
    def _evalSmoothzz(self, m):
        if self.mrefInSmooth == True:
            r = self.Wzz * ( self.mapping * (m - self.mref) )
        elif self.mrefInSmooth == False:
            r = self.Wzz * ( self.mapping * (m) )
        return 0.5 * r.dot(r)

    @Utils.timeIt
    def _evalSmooth2(self, m):
        phiSmooth2 = self._evalSmoothxx(m)
        if self.regmesh.dim > 1:
            phiSmooth2 += self._evalSmoothyy(m)
        if self.regmesh.dim > 2:
            phiSmooth2 += self._evalSmoothzz(m)
        return phiSmooth2

    @Utils.timeIt
    def _evalSmoothxxDeriv(self, m):
        if self.mrefInSmooth == True:
            r = self.Wxx * ( self.mapping * ( m - self.mref ) )
            return r.T * ( self.Wxx * self.mapping.deriv(m - self.mref) )
        elif self.mrefInSmooth == False:
            r = self.Wxx * ( self.mapping * m )
            return r.T * ( self.Wxx * self.mapping.deriv(m) )

    @Utils.timeIt
    def _evalSmoothyyDeriv(self, m):
        if self.mrefInSmooth == True:
            r = self.Wyy * ( self.mapping * ( m - self.mref ) )
            return r.T * ( self.Wyy * self.mapping.deriv(m - self.mref) )
        elif self.mrefInSmooth == False:
            r = self.Wyy * ( self.mapping * m )
            return r.T * ( self.Wyy * self.mapping.deriv(m) )

    @Utils.timeIt
    def _evalSmoothzzDeriv(self, m):
        if self.mrefInSmooth == True:
            r = self.Wzz * ( self.mapping * ( m - self.mref ) )
            return r.T * ( self.Wzz * self.mapping.deriv(m - self.mref) )
        elif self.mrefInSmooth == False:
            r = self.Wzz * ( self.mapping * m )
            return r.T * ( self.Wzz * self.mapping.deriv(m) )

    @Utils.timeIt
    def _evalSmoothxx2Deriv(self, m, v=None):
        if self.mrefInSmooth == True:
            rDeriv = self.Wxx * ( self.mapping.deriv( m - self.mref ) )
        elif self.mrefInSmooth == False:
            rDeriv = self.Wxx * self.mapping.deriv(m)
        if v is not None:
            return rDeriv.T * (rDeriv * v)
        return rDeriv.T * rDeriv

    @Utils.timeIt
    def _evalSmoothyy2Deriv(self, m, v=None):
        if self.mrefInSmooth == True:
            rDeriv = self.Wyy * ( self.mapping.deriv( m - self.mref ) )
        elif self.mrefInSmooth == False:
            rDeriv = self.Wyy * self.mapping.deriv(m)
        if v is not None:
            return rDeriv.T * (rDeriv * v)
        return rDeriv.T * rDeriv

    @Utils.timeIt
    def _evalSmoothzz2Deriv(self, m, v=None):
        if self.mrefInSmooth == True:
            rDeriv = self.Wzz * ( self.mapping.deriv( m - self.mref ) )
        elif self.mrefInSmooth == False:
            rDeriv = self.Wzz * self.mapping.deriv(m)
        if v is not None:
            return rDeriv.T * (rDeriv * v)
        return rDeriv.T * rDeriv

    @Utils.timeIt
    def _evalSmoothDeriv2(self, m):
        deriv = self._evalSmoothxxDeriv(m)
        if self.regmesh.dim > 1:
            deriv += self._evalSmoothyyDeriv(m)
        if self.regmesh.dim > 2:
            deriv += self._evalSmoothzzDeriv(m)
        return deriv

    @Utils.timeIt
    def _evalSmooth2Deriv2(self, m, v=None):
        deriv = self._evalSmoothxx2Deriv(m, v)
        if self.regmesh.dim > 1:
            deriv += self._evalSmoothyy2Deriv(m, v)
        if self.regmesh.dim > 2:
            deriv += self._evalSmoothzz2Deriv(m, v)
        return deriv


    @Utils.timeIt
    def eval(self, m):
        return self._evalSmall(m) + self._evalSmooth(m) + self._evalSmooth2(m)

    @Utils.timeIt
    def evalDeriv(self, m):
        """
        The regularization is:

        .. math::

            R(m) = \\frac{1}{2}\mathbf{(m-m_\\text{ref})^\\top W^\\top W(m-m_\\text{ref})}

        So the derivative is straight forward:

        .. math::

            R(m) = \mathbf{W^\\top W (m-m_\\text{ref})}

        """
        return self._evalSmallDeriv(m) + self._evalSmoothDeriv(m) + self._evalSmoothDeriv2(m)

    def eval2Deriv(self, m, v=None):
        """
        The regularization is:

        .. math::

            R(m) = \\frac{1}{2}\mathbf{(m-m_\\text{ref})^\\top W^\\top W(m-m_\\text{ref})}

        So the derivative is straight forward:

        .. math::

            R(m) = \mathbf{W^\\top W (m-m_\\text{ref})}

        """
        return self._evalSmall2Deriv(m, v) + self._evalSmooth2Deriv(m, v) + self._evalSmooth2Deriv2(m, v)



class Sparse(Simple):
    """
        The regularization is:

        .. math::

            R(m) = \\frac{1}{2}\mathbf{(m-m_\\text{ref})^\\top W^\\top R^\\top R W(m-m_\\text{ref})}

        where the IRLS weight

        .. math::

            R = \eta TO FINISH LATER!!!

        So the derivative is straight forward:

        .. math::

            R(m) = \mathbf{W^\\top R^\\top R W (m-m_\\text{ref})}

        The IRLS weights are recomputed after each beta solves.
        It is strongly recommended to do a few Gauss-Newton iterations
        before updating.
    """

    # set default values
    eps_p = [1e-1, 1e-1, 1e-1]        # Threshold value for the model norm
    eps_q = [1e-1, 1e-1, 1e-1]        # Threshold value for the model gradient norm
    model = None     # Requires model to compute the weights

    l2model = None
    gamma = 1.          # Model norm scaling to smooth out convergence
    norms = [0., 2., 2., 2.] # Values for norm on (m, dmdx, dmdy, dmdz)
    cell_weights = 1.        # Consider overwriting with sensitivity weights
    nModels = 1 # Number of models

    def __init__(self, mesh, mapping=None, indActive=None, **kwargs):
        Simple.__init__(self, mesh, mapping=mapping, indActive=indActive, **kwargs)

        if isinstance(self.cell_weights,float):
            self.cell_weights = np.ones(self.regmesh.nC) * self.cell_weights

        # if getattr(self, 'model', None) is None:
        #             self.model = np.ones(self.regmesh.nC)

        # if self.regmesh.nC != len(self.model):

        #     nmod = len(self.model)/self.regmesh.nC

        #     assert np.mod(nmod, 1) > 1e-8, 'Mismatch between model and mesh'

        #     self.nModels = int(nmod)


    @property
    def Wsmall(self):
        """Regularization matrix Wsmall"""
        if getattr(self, '_Wsmall', None) is None:

            if getattr(self, 'model', None) is None:
                m = np.ones(self.mapping.shape[0])

            else:
                m = self.mapping * (self.model)

            mref = self.mapping * (self.reg.mref)
            mats = []
            for imodel in range(self.nModels):

                indl, indu = imodel*self.regmesh.nC, (imodel+1)*self.regmesh.nC

                # Grab the right model parameters
                f_m = (m[indl:indu] - mref[indl:indu])
                self.rs = self.R(f_m, self.eps_p[imodel], self.norms[0])

                Ws = Utils.sdiag((self.alpha_s*self.gamma*self.cell_weights[indl:indu])**0.5*self.rs)

                mats.append(Ws)

            self._Wsmall = sp.block_diag(mats)

        return self._Wsmall

    @property
    def Wx(self):
        """Regularization matrix Wx"""
        if getattr(self, '_Wx', None) is None:

            if getattr(self, 'model', None) is None:
                m = np.ones(self.mapping.shape[0])

            else:
                m = self.mapping * (self.model)

            mats = []
            for imodel in range(self.nModels):
<<<<<<< HEAD

                indl, indu = imodel*self.regmesh.nC, (imodel+1)*self.regmesh.nC

                # Grab the right model parameters
                f_m = self.regmesh.cellDiffxStencil * m[indl:indu]
                self.rx = self.R( f_m , self.eps_q[imodel], self.norms[1])

                Wx = Utils.sdiag((self.alpha_x*self.gamma*(self.regmesh.aveCC2Fx*self.cell_weights[indl:indu]))**0.5*self.rx)*self.regmesh.cellDiffxStencil

=======

                indl, indu = imodel*self.regmesh.nC, (imodel+1)*self.regmesh.nC

                # Grab the right model parameters
                f_m = self.regmesh.cellDiffxStencil * m[indl:indu]
                self.rx = self.R( f_m , self.eps_q[imodel], self.norms[1])

                Wx = Utils.sdiag((self.alpha_x*self.gamma*(self.regmesh.aveCC2Fx*self.cell_weights[indl:indu]))**0.5*self.rx)*self.regmesh.cellDiffxStencil

>>>>>>> d3773280
                mats.append(Wx)

            self._Wx = sp.block_diag(mats)

        return self._Wx

    @property
    def Wy(self):
        """Regularization matrix Wy"""
        if getattr(self, '_Wy', None) is None:

            if getattr(self, 'model', None) is None:
                m = np.ones(self.mapping.shape[0])

            else:
                m = self.mapping * (self.model)
<<<<<<< HEAD

            mats = []
            for imodel in range(self.nModels):

                indl, indu = imodel*self.regmesh.nC, (imodel+1)*self.regmesh.nC

=======

            mats = []
            for imodel in range(self.nModels):

                indl, indu = imodel*self.regmesh.nC, (imodel+1)*self.regmesh.nC

>>>>>>> d3773280
                # Grab the right model parameters
                f_m = self.regmesh.cellDiffyStencil * m[indl:indu]
                self.ry = self.R( f_m , self.eps_q[imodel], self.norms[2])

                Wy = Utils.sdiag((self.alpha_y*self.gamma*(self.regmesh.aveCC2Fy*self.cell_weights[indl:indu]))**0.5*self.ry)*self.regmesh.cellDiffyStencil

                mats.append(Wy)

            self._Wy = sp.block_diag(mats)

        return self._Wy

    @property
    def Wz(self):
        """Regularization matrix Wz"""
        if getattr(self, '_Wz', None) is None:
            if getattr(self, 'model', None) is None:
                m = np.ones(self.mapping.shape[0])

            else:
                m = self.mapping * (self.model)
            mats = []
            for imodel in range(self.nModels):
<<<<<<< HEAD

                indl, indu = imodel*self.regmesh.nC, (imodel+1)*self.regmesh.nC

=======

                indl, indu = imodel*self.regmesh.nC, (imodel+1)*self.regmesh.nC

>>>>>>> d3773280
                # Grab the right model parameters
                f_m = self.regmesh.cellDiffzStencil * m[indl:indu]
                self.rz = self.R( f_m , self.eps_q[imodel], self.norms[3])

                Wz = Utils.sdiag((self.alpha_z*self.gamma*(self.regmesh.aveCC2Fz*self.cell_weights[indl:indu]))**0.5*self.rz)*self.regmesh.cellDiffzStencil

                mats.append(Wz)

            self._Wz = sp.block_diag(mats)

        return self._Wz


    def R(self, f_m , eps, exponent):

        # Eta scaling is important for mix-norms...do not mess with it
        eta = (eps**(1.-exponent/2.))**0.5
        r = eta / (f_m**2.+ eps**2.)**((1.-exponent/2.)/2.)

        return r<|MERGE_RESOLUTION|>--- conflicted
+++ resolved
@@ -463,32 +463,6 @@
             self._Wz = Utils.sdiag((self.alpha_z * (self.regmesh.aveCC2Fz*self.cell_weights))**0.5)*self.regmesh.cellDiffzStencil
         return self._Wz
 
-<<<<<<< HEAD
-=======
-    @property
-    def Wsmooth(self):
-        """Full smoothness regularization matrix W"""
-        if getattr(self, '_Wsmooth', None) is None:
-            wlist = (self.Wx,)
-            if self.regmesh.dim > 1:
-                wlist += (self.Wy,)
-            if self.regmesh.dim > 2:
-                wlist += (self.Wz,)
-            self._Wsmooth = sp.vstack(wlist)
-        return self._Wsmooth
-
-
-    @property
-    def W(self):
-        """Full regularization matrix W"""
-        if getattr(self, '_W', None) is None:
-            wlist = (self.Wsmall, self.Wsmooth)
-            self._W = sp.vstack(wlist)
-        return self._W
-
-
-
->>>>>>> d3773280
     @Utils.timeIt
     def _evalSmall(self, m):
         r = self.Wsmall * ( self.mapping * (m - self.mref) )
@@ -994,7 +968,6 @@
 
             mats = []
             for imodel in range(self.nModels):
-<<<<<<< HEAD
 
                 indl, indu = imodel*self.regmesh.nC, (imodel+1)*self.regmesh.nC
 
@@ -1004,17 +977,6 @@
 
                 Wx = Utils.sdiag((self.alpha_x*self.gamma*(self.regmesh.aveCC2Fx*self.cell_weights[indl:indu]))**0.5*self.rx)*self.regmesh.cellDiffxStencil
 
-=======
-
-                indl, indu = imodel*self.regmesh.nC, (imodel+1)*self.regmesh.nC
-
-                # Grab the right model parameters
-                f_m = self.regmesh.cellDiffxStencil * m[indl:indu]
-                self.rx = self.R( f_m , self.eps_q[imodel], self.norms[1])
-
-                Wx = Utils.sdiag((self.alpha_x*self.gamma*(self.regmesh.aveCC2Fx*self.cell_weights[indl:indu]))**0.5*self.rx)*self.regmesh.cellDiffxStencil
-
->>>>>>> d3773280
                 mats.append(Wx)
 
             self._Wx = sp.block_diag(mats)
@@ -1031,21 +993,13 @@
 
             else:
                 m = self.mapping * (self.model)
-<<<<<<< HEAD
+
 
             mats = []
             for imodel in range(self.nModels):
 
                 indl, indu = imodel*self.regmesh.nC, (imodel+1)*self.regmesh.nC
 
-=======
-
-            mats = []
-            for imodel in range(self.nModels):
-
-                indl, indu = imodel*self.regmesh.nC, (imodel+1)*self.regmesh.nC
-
->>>>>>> d3773280
                 # Grab the right model parameters
                 f_m = self.regmesh.cellDiffyStencil * m[indl:indu]
                 self.ry = self.R( f_m , self.eps_q[imodel], self.norms[2])
@@ -1069,15 +1023,9 @@
                 m = self.mapping * (self.model)
             mats = []
             for imodel in range(self.nModels):
-<<<<<<< HEAD
 
                 indl, indu = imodel*self.regmesh.nC, (imodel+1)*self.regmesh.nC
 
-=======
-
-                indl, indu = imodel*self.regmesh.nC, (imodel+1)*self.regmesh.nC
-
->>>>>>> d3773280
                 # Grab the right model parameters
                 f_m = self.regmesh.cellDiffzStencil * m[indl:indu]
                 self.rz = self.R( f_m , self.eps_q[imodel], self.norms[3])
