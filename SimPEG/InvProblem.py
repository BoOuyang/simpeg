--- conflicted
+++ resolved
@@ -1,14 +1,3 @@
-<<<<<<< HEAD
-import Utils
-import Survey
-import Problem
-import numpy as np
-import scipy.sparse as sp
-import gc
-from Utils.SolverUtils import *
-import DataMisfit
-import Regularization
-=======
 from __future__ import print_function
 from . import Utils
 from . import Survey
@@ -19,7 +8,6 @@
 from .Utils.SolverUtils import *
 from . import DataMisfit
 from . import Regularization
->>>>>>> f8b0ea53
 
 
 class BaseInvProblem(object):
