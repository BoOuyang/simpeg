--- conflicted
+++ resolved
@@ -270,10 +270,6 @@
         model[zind] = layerValues[i]
 
     return model
-<<<<<<< HEAD
-
-=======
->>>>>>> f8b0ea53
 
 
 def randomModel(shape, seed=None, anisotropy=None, its=100, bounds=None):
