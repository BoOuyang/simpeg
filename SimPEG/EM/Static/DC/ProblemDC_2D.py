from __future__ import absolute_import
from __future__ import division
from __future__ import print_function
from __future__ import unicode_literals

from SimPEG import Utils
from SimPEG.EM.Base import BaseEMProblem
from .SurveyDC import Survey_ky
from .FieldsDC_2D import Fields_ky, Fields_ky_CC, Fields_ky_N
from .FieldsDC import FieldsDC, Fields_CC, Fields_N
import numpy as np
from SimPEG.Utils import Zero
from .BoundaryUtils import getxBCyBC_CC
from scipy.special import kn


class BaseDCProblem_2D(BaseEMProblem):
    """
    Base 2.5D DC problem
    """

    surveyPair = Survey_ky
    fieldsPair = Fields_ky  # SimPEG.EM.Static.Fields_2D
    fieldsPair_fwd = FieldsDC
    nky = 15
    kys = np.logspace(-4, 1, nky)
    Ainv = [None for i in range(nky)]
    nT = nky  # Only for using TimeFields
    storeJ = False
    Jmat = None

    def fields(self, m):
        if m is not None:
<<<<<<< HEAD
            self.model = m        
=======
            self.model = m
>>>>>>> b44e2bde
        if self.Ainv[0] is not None:
            for i in range(self.nky):
                self.Ainv[i].clean()

        f = self.fieldsPair(self.mesh, self.survey)
        Srcs = self.survey.srcList
        for iky in range(self.nky):
            ky = self.kys[iky]
            A = self.getA(ky)
            self.Ainv[iky] = self.Solver(A, **self.solverOpts)
            RHS = self.getRHS(ky)
            u = self.Ainv[iky] * RHS
            f[Srcs, self._solutionType, iky] = u
        return f

<<<<<<< HEAD
=======
    def fields_to_space(self, f, y=0.):
        f_fwd = self.fieldsPair_fwd(self.mesh, self.survey)
        # Evaluating Integration using Trapezoidal rules
        nky = self.kys.size
        dky = np.diff(self.kys)
        dky = np.r_[dky[0], dky]
        phi0 = 1./np.pi*f[:, self._solutionType, 0]
        phi = np.zeros_like(phi0)
        for iky in range(nky):
            phi1 = 1./np.pi*f[:, self._solutionType, iky]
            phi += phi1*dky[iky]/2.*np.cos(self.kys[iky]*y)
            phi += phi0*dky[iky]/2.*np.cos(self.kys[iky]*y)
            phi0 = phi1.copy()
        f_fwd[:, self._solutionType] = phi
        return f_fwd

>>>>>>> b44e2bde
    def getJ(self, m, f=None):
        """
            Generate Full sensitivity matrix
        """
<<<<<<< HEAD
        if f is None:
            f = self.fields(m)

        self.model = m

        Jt = []

        # Assume y=0.
        # This needs some thoughts to implement in general when src is dipole
        dky = np.diff(self.kys)
        dky = np.r_[dky[0], dky]
        y = 0.
        for src in self.survey.srcList:
            for rx in src.rxList:
                Jtv_temp1 = np.zeros((m.size, rx.nD), dtype=float)
                Jtv_temp0 = np.zeros((m.size, rx.nD), dtype=float)
                Jtv = np.zeros((m.size, rx.nD), dtype=float)
                # TODO: this loop is pretty slow .. (Parellize)
                for iky in range(self.nky):
                    u_src = f[src, self._solutionType, iky]
                    ky = self.kys[iky]
                    AT = self.getA(ky)

                    # wrt f, need possibility wrt m
                    P = rx.getP(self.mesh, rx.projGLoc(f)).toarray()

                    ATinvdf_duT = self.Ainv[iky] * (P.T)

                    dA_dmT = self.getADeriv(ky, u_src, ATinvdf_duT,
                                            adjoint=True)
                    Jtv_temp1 = 1./np.pi*(-dA_dmT)
                    if rx.nD == 1:
                        Jtv_temp1 = Jtv_temp1.reshape([-1,1])

                    # Trapezoidal intergration
                    if iky == 0:
                        # First assigment
                        Jtv += Jtv_temp1*dky[iky]*np.cos(ky*y)
                    else:
                        Jtv += Jtv_temp1*dky[iky]/2.*np.cos(ky*y)
                        Jtv += Jtv_temp0*dky[iky]/2.*np.cos(ky*y)
                    Jtv_temp0 = Jtv_temp1.copy()

                Jt.append(Jtv)

        return np.hstack(Jt).T

    def Jvec(self, m, v, f=None):
=======
        if self.verbose:
            print("Calculating J and storing")

        self.model = m
>>>>>>> b44e2bde

        if f is None:
            f = self.fields(m)

        Jt = []

        # Assume y=0.
        # This needs some thoughts to implement in general when src is dipole
        dky = np.diff(self.kys)
        dky = np.r_[dky[0], dky]
        y = 0.
        for src in self.survey.srcList:
            for rx in src.rxList:
                Jtv_temp1 = np.zeros((m.size, rx.nD), dtype=float)
                Jtv_temp0 = np.zeros((m.size, rx.nD), dtype=float)
                Jtv = np.zeros((m.size, rx.nD), dtype=float)
                # TODO: this loop is pretty slow .. (Parellize)
                for iky in range(self.nky):
                    u_src = f[src, self._solutionType, iky]
                    ky = self.kys[iky]
                    AT = self.getA(ky)

                    # wrt f, need possibility wrt m
                    P = rx.getP(self.mesh, rx.projGLoc(f)).toarray()

                    ATinvdf_duT = self.Ainv[iky] * (P.T)

                    dA_dmT = self.getADeriv(ky, u_src, ATinvdf_duT,
                                            adjoint=True)
                    Jtv_temp1 = 1./np.pi*(-dA_dmT)
                    if rx.nD == 1:
                        Jtv_temp1 = Jtv_temp1.reshape([-1,1])

                    # Trapezoidal intergration
                    if iky == 0:
                        # First assigment
                        Jtv += Jtv_temp1*dky[iky]*np.cos(ky*y)
                    else:
                        Jtv += Jtv_temp1*dky[iky]/2.*np.cos(ky*y)
                        Jtv += Jtv_temp0*dky[iky]/2.*np.cos(ky*y)
                    Jtv_temp0 = Jtv_temp1.copy()

                Jt.append(Jtv)
        self.Jmat = np.hstack(Jt).T
        return self.Jmat

    def Jvec(self, m, v, f=None):

        if self.storeJ:
            if self.Jmat is None:
                if f is None:
                    self.model = m
                    f = self.fields(m)
                self.getJ(m, f=f)
            return Utils.mkvc(np.dot(self.Jmat, v))

        self.model = m

        if f is None:
            f = self.fields(m)

        # TODO: This is not a good idea !! should change that as a list
        Jv = self.dataPair(self.survey)  # same size as the data
        Jv0 = self.dataPair(self.survey)

        # Assume y=0.
        # This needs some thoughts to implement in general when src is dipole
        dky = np.diff(self.kys)
        dky = np.r_[dky[0], dky]
        y = 0.

        # TODO: this loop is pretty slow .. (Parellize)
        for iky in range(self.nky):
            ky = self.kys[iky]
            A = self.getA(ky)
            for src in self.survey.srcList:
                u_src = f[src, self._solutionType, iky]  # solution vector
                dA_dm_v = self.getADeriv(ky, u_src, v)
                dRHS_dm_v = self.getRHSDeriv(ky, src, v)
                du_dm_v = self.Ainv[iky] * (- dA_dm_v + dRHS_dm_v)
                for rx in src.rxList:
                    df_dmFun = getattr(f, '_{0!s}Deriv'.format(rx.projField),
                                       None)
                    df_dm_v = df_dmFun(iky, src, du_dm_v, v, adjoint=False)
                    # Trapezoidal intergration
                    Jv1_temp = 1./np.pi*rx.evalDeriv(ky, src, self.mesh, f,
                                                     df_dm_v)
                    if iky == 0:
                        # First assigment
                        Jv[src, rx] = Jv1_temp*dky[iky]*np.cos(ky*y)
                    else:
                        Jv[src, rx] += Jv1_temp*dky[iky]/2.*np.cos(ky*y)
                        Jv[src, rx] += Jv0[src, rx]*dky[iky]/2.*np.cos(ky*y)
                    Jv0[src, rx] = Jv1_temp.copy()
        return Utils.mkvc(Jv)

    def Jtvec(self, m, v, f=None):

        if self.storeJ:
            if self.Jmat is None:
                if f is None:
                    self.model = m
                    f = self.fields(m)
                self.getJ(m, f=f)
            return Utils.mkvc(np.dot(self.Jmat.T, v))

        self.model = m

        if f is None:
            f = self.fields(m)

        # Ensure v is a data object.
        if not isinstance(v, self.dataPair):
            v = self.dataPair(self.survey, v)

        Jtv = np.zeros(m.size, dtype=float)

        # Assume y=0.
        # This needs some thoughts to implement in general when src is dipole
        dky = np.diff(self.kys)
        dky = np.r_[dky[0], dky]
        y = 0.

        for src in self.survey.srcList:
            for rx in src.rxList:
                Jtv_temp1 = np.zeros(m.size, dtype=float)
                Jtv_temp0 = np.zeros(m.size, dtype=float)

                # TODO: this loop is pretty slow .. (Parellize)
                for iky in range(self.nky):
                    u_src = f[src, self._solutionType, iky]
                    ky = self.kys[iky]
                    AT = self.getA(ky)
                    # wrt f, need possibility wrt m
                    PTv = rx.evalDeriv(ky, src, self.mesh, f, v[src, rx],
                                       adjoint=True)
                    df_duTFun = getattr(f, '_{0!s}Deriv'.format(rx.projField),
                                        None)
                    df_duT, df_dmT = df_duTFun(iky, src, None, PTv,
                                               adjoint=True)

                    ATinvdf_duT = self.Ainv[iky] * df_duT

                    dA_dmT = self.getADeriv(ky, u_src, ATinvdf_duT,
                                            adjoint=True)
                    dRHS_dmT = self.getRHSDeriv(ky, src, ATinvdf_duT,
                                                adjoint=True)
                    du_dmT = -dA_dmT + dRHS_dmT
                    Jtv_temp1 = 1./np.pi*(df_dmT + du_dmT).astype(float)
                    # Trapezoidal intergration
                    if iky == 0:
                        # First assigment
                        Jtv += Jtv_temp1*dky[iky]*np.cos(ky*y)
                    else:
                        Jtv += Jtv_temp1*dky[iky]/2.*np.cos(ky*y)
                        Jtv += Jtv_temp0*dky[iky]/2.*np.cos(ky*y)
                    Jtv_temp0 = Jtv_temp1.copy()
        return Utils.mkvc(Jtv)

    def getSourceTerm(self, ky):
        """
        takes concept of source and turns it into a matrix
        """
        """
        Evaluates the sources, and puts them in matrix form

        :rtype: (numpy.ndarray, numpy.ndarray)
        :return: q (nC or nN, nSrc)
        """

        Srcs = self.survey.srcList

        if self._formulation == 'EB':
            n = self.mesh.nN
            # return NotImplementedError

        elif self._formulation == 'HJ':
            n = self.mesh.nC

        q = np.zeros((n, len(Srcs)))

        for i, src in enumerate(Srcs):
            q[:, i] = src.eval(self)
        return q

    @property
<<<<<<< HEAD
    def MnSigma(self):
        """
            Node inner product matrix for \\(\\sigma\\). Used in the E-B
            formulation
        """
        # TODO: only works isotropic sigma
        sigma = self.sigma
        vol = self.mesh.vol
        MnSigma = Utils.sdiag(self.mesh.aveN2CC.T*(Utils.sdiag(vol)*sigma))

        return MnSigma

    def MnSigmaDeriv(self, u):
        """
            Derivative of MnSigma with respect to the model
        """
        sigma = self.sigma
        sigmaderiv = self.sigmaDeriv
        vol = self.mesh.vol
        return (Utils.sdiag(u)*self.mesh.aveN2CC.T*Utils.sdiag(vol) *
                self.sigmaDeriv)

    @property
    def MccRhoI(self):
        """
            Cell inner product matrix for \\(\\sigma\\). Used in the H-J
            formulation
        """
        # TODO: only works isotropic sigma
        rho = self.rho
        vol = self.mesh.vol
        MccRhoI = Utils.sdiag(1./(Utils.sdiag(vol)*rho))
        return MccRhoI

    def MccRhoIDeriv(self, u):
        """
            Derivative of MccRhoI with respect to the model
        """
        rho = self.rho
        vol = self.mesh.vol
        return (
            Utils.sdiag(u.flatten()*vol*(-1./rho**2))*self.rhoDeriv
            )
=======
    def deleteTheseOnModelUpdate(self):
        toDelete = []
        if self.sigmaMap is not None or self.rhoMap is not None:
            toDelete += ['_MeSigma', '_MeSigmaI', '_MfRho', '_MfRhoI']
        if self.Jmat is not None:
            toDelete += ['Jmat']
        return toDelete
>>>>>>> b44e2bde


class Problem2D_CC(BaseDCProblem_2D):
    """
    2.5D cell centered DC problem
    """

    _solutionType = 'phiSolution'
    _formulation = 'HJ'  # CC potentials means J is on faces
    fieldsPair = Fields_ky_CC
    fieldsPair_fwd = Fields_CC
    bc_type = 'Mixed'

    def __init__(self, mesh, **kwargs):
        BaseDCProblem_2D.__init__(self, mesh, **kwargs)
        # self.setBC()

    def getA(self, ky):
        """

        Make the A matrix for the cell centered DC resistivity problem

        A = D MfRhoI G

        """
        # To handle Mixed boundary condition
        if self._formulation == "HJ":
            self.setBC(ky=ky)

        D = self.Div
        G = self.Grad
        vol = self.mesh.vol
        MfRhoI = self.MfRhoI
        # Get resistivity rho
        rho = self.rho
        A = D * MfRhoI * G + Utils.sdiag(ky**2*vol/rho)
        if self.bc_type == "Neumann":
            A[0, 0] = A[0, 0] + 1.
        return A

    def getADeriv(self, ky, u, v, adjoint=False):

        # To handle Mixed boundary condition
        if self._formulation == "HJ":
            self.setBC(ky=ky)

        D = self.Div
        G = self.Grad
        vol = self.mesh.vol
        MfRhoIDeriv = self.MfRhoIDeriv
        MccRhoIDeriv = self.MccRhoIDeriv
        rho = self.rho
        if adjoint:
            return (
                (MfRhoIDeriv(G * u).T) * (D.T * v) +
                ky**2 * MccRhoIDeriv(u).T * v
                   )
        return (D * ((MfRhoIDeriv(G * u)) * v) + ky**2*MccRhoIDeriv(u)*v)

    def getRHS(self, ky):
        """
        RHS for the DC problem

        q
        """

        RHS = self.getSourceTerm(ky)
        return RHS

    def getRHSDeriv(self, ky, src, v, adjoint=False):
        """
        Derivative of the right hand side with respect to the model
        """
        # TODO: add qDeriv for RHS depending on m
        # qDeriv = src.evalDeriv(self, ky, adjoint=adjoint)
        # return qDeriv
        return Zero()

    def setBC(self, ky=None):
        fxm, fxp, fym, fyp = self.mesh.faceBoundaryInd
        gBFxm = self.mesh.gridFx[fxm, :]
        gBFxp = self.mesh.gridFx[fxp, :]
        gBFym = self.mesh.gridFy[fym, :]
        gBFyp = self.mesh.gridFy[fyp, :]

        # Setup Mixed B.C (alpha, beta, gamma)
        temp_xm = np.ones_like(gBFxm[:, 0])
        temp_xp = np.ones_like(gBFxp[:, 0])
        temp_ym = np.ones_like(gBFym[:, 1])
        temp_yp = np.ones_like(gBFyp[:, 1])

        if self.bc_type == "Neumann":
            alpha_xm, alpha_xp = temp_xm*0., temp_xp*0.
            alpha_ym, alpha_yp = temp_ym*0., temp_yp*0.

            beta_xm, beta_xp = temp_xm, temp_xp
            beta_ym, beta_yp = temp_ym, temp_yp

            gamma_xm, gamma_xp = temp_xm*0., temp_xp*0.
            gamma_ym, gamma_yp = temp_ym*0., temp_yp*0.

        elif self.bc_type == "Dirichlet":
            alpha_xm, alpha_xp = temp_xm, temp_xp
            alpha_ym, alpha_yp = temp_ym, temp_yp

            beta_xm, beta_xp = temp_xm*0., temp_xp*0.
            beta_ym, beta_yp = temp_ym*0., temp_yp*0.

            gamma_xm, gamma_xp = temp_xm*0., temp_xp*0.
            gamma_ym, gamma_yp = temp_ym*0., temp_yp*0.

        elif self.bc_type == "Mixed":
            xs = np.median(self.mesh.vectorCCx)
            ys = np.median(self.mesh.vectorCCy[-1])

            def r_boundary(x, y):
                return 1./np.sqrt(
                    (x - xs)**2 + (y - ys)**2
                    )

            rxm = r_boundary(gBFxm[:, 0], gBFxm[:, 1])
            rxp = r_boundary(gBFxp[:, 0], gBFxp[:, 1])
            rym = r_boundary(gBFym[:, 0], gBFym[:, 1])

            alpha_xm = ky*(
                kn(1, ky*rxm) / kn(0, ky*rxm) * (gBFxm[:, 0]-xs)
                )
            alpha_xp = ky*(
                kn(1, ky*rxp) / kn(0, ky*rxp) * (gBFxp[:, 0]-xs)
                )
            alpha_ym = ky*(
                kn(1, ky*rym) / kn(0, ky*rym) * (gBFym[:, 0]-ys)
                )
            alpha_yp = temp_yp*0.
            beta_xm, beta_xp = temp_xm, temp_xp
            beta_ym, beta_yp = temp_ym, temp_yp

            gamma_xm, gamma_xp = temp_xm*0., temp_xp*0.
            gamma_ym, gamma_yp = temp_ym*0., temp_yp*0.

        alpha = [alpha_xm, alpha_xp, alpha_ym, alpha_yp]
        beta = [beta_xm, beta_xp, beta_ym, beta_yp]
        gamma = [gamma_xm, gamma_xp, gamma_ym, gamma_yp]

        x_BC, y_BC = getxBCyBC_CC(self.mesh, alpha, beta, gamma)
        V = self.Vol
        self.Div = V * self.mesh.faceDiv
        P_BC, B = self.mesh.getBCProjWF_simple()
        M = B*self.mesh.aveCC2F
        self.Grad = self.Div.T - P_BC*Utils.sdiag(y_BC)*M


class Problem2D_N(BaseDCProblem_2D):
    """
    2.5D nodal DC problem
    """

    _solutionType = 'phiSolution'
    _formulation = 'EB'  # CC potentials means J is on faces
    fieldsPair = Fields_ky_N
    fieldsPair_fwd = Fields_N

    def __init__(self, mesh, **kwargs):
        BaseDCProblem_2D.__init__(self, mesh, **kwargs)
        # self.setBC()

    def getA(self, ky):
        """

        Make the A matrix for the cell centered DC resistivity problem

        A = D MfRhoI G

        """

        MeSigma = self.MeSigma
        MnSigma = self.MnSigma
        Grad = self.mesh.nodalGrad
        # Get conductivity sigma
        sigma = self.sigma
        A = Grad.T * MeSigma * Grad + ky**2*MnSigma
        # This seems not required for 2.5D problem
        # Handling Null space of A
        # A[0, 0] = A[0, 0] + 1.
        return A

    def getADeriv(self, ky, u, v, adjoint=False):

        MeSigma = self.MeSigma
        Grad = self.mesh.nodalGrad
        sigma = self.sigma
        vol = self.mesh.vol

        if adjoint:
            return (self.MeSigmaDeriv(Grad*u).T * (Grad*v) +
                    ky**2*self.MnSigmaDeriv(u).T*v)
        return (Grad.T*(self.MeSigmaDeriv(Grad*u)*v) +
                ky**2*self.MnSigmaDeriv(u)*v)

    def getRHS(self, ky):
        """
        RHS for the DC problem

        q
        """

        RHS = self.getSourceTerm(ky)
        return RHS

    def getRHSDeriv(self, ky, src, v, adjoint=False):
        """
        Derivative of the right hand side with respect to the model
        """
        # TODO: add qDeriv for RHS depending on m
        # qDeriv = src.evalDeriv(self, ky, adjoint=adjoint)
        # return qDeriv
        return Zero()<|MERGE_RESOLUTION|>--- conflicted
+++ resolved
@@ -31,11 +31,7 @@
 
     def fields(self, m):
         if m is not None:
-<<<<<<< HEAD
-            self.model = m        
-=======
             self.model = m
->>>>>>> b44e2bde
         if self.Ainv[0] is not None:
             for i in range(self.nky):
                 self.Ainv[i].clean()
@@ -51,8 +47,6 @@
             f[Srcs, self._solutionType, iky] = u
         return f
 
-<<<<<<< HEAD
-=======
     def fields_to_space(self, f, y=0.):
         f_fwd = self.fieldsPair_fwd(self.mesh, self.survey)
         # Evaluating Integration using Trapezoidal rules
@@ -69,66 +63,14 @@
         f_fwd[:, self._solutionType] = phi
         return f_fwd
 
->>>>>>> b44e2bde
     def getJ(self, m, f=None):
         """
             Generate Full sensitivity matrix
         """
-<<<<<<< HEAD
-        if f is None:
-            f = self.fields(m)
-
-        self.model = m
-
-        Jt = []
-
-        # Assume y=0.
-        # This needs some thoughts to implement in general when src is dipole
-        dky = np.diff(self.kys)
-        dky = np.r_[dky[0], dky]
-        y = 0.
-        for src in self.survey.srcList:
-            for rx in src.rxList:
-                Jtv_temp1 = np.zeros((m.size, rx.nD), dtype=float)
-                Jtv_temp0 = np.zeros((m.size, rx.nD), dtype=float)
-                Jtv = np.zeros((m.size, rx.nD), dtype=float)
-                # TODO: this loop is pretty slow .. (Parellize)
-                for iky in range(self.nky):
-                    u_src = f[src, self._solutionType, iky]
-                    ky = self.kys[iky]
-                    AT = self.getA(ky)
-
-                    # wrt f, need possibility wrt m
-                    P = rx.getP(self.mesh, rx.projGLoc(f)).toarray()
-
-                    ATinvdf_duT = self.Ainv[iky] * (P.T)
-
-                    dA_dmT = self.getADeriv(ky, u_src, ATinvdf_duT,
-                                            adjoint=True)
-                    Jtv_temp1 = 1./np.pi*(-dA_dmT)
-                    if rx.nD == 1:
-                        Jtv_temp1 = Jtv_temp1.reshape([-1,1])
-
-                    # Trapezoidal intergration
-                    if iky == 0:
-                        # First assigment
-                        Jtv += Jtv_temp1*dky[iky]*np.cos(ky*y)
-                    else:
-                        Jtv += Jtv_temp1*dky[iky]/2.*np.cos(ky*y)
-                        Jtv += Jtv_temp0*dky[iky]/2.*np.cos(ky*y)
-                    Jtv_temp0 = Jtv_temp1.copy()
-
-                Jt.append(Jtv)
-
-        return np.hstack(Jt).T
-
-    def Jvec(self, m, v, f=None):
-=======
         if self.verbose:
             print("Calculating J and storing")
 
         self.model = m
->>>>>>> b44e2bde
 
         if f is None:
             f = self.fields(m)
@@ -315,51 +257,6 @@
         return q
 
     @property
-<<<<<<< HEAD
-    def MnSigma(self):
-        """
-            Node inner product matrix for \\(\\sigma\\). Used in the E-B
-            formulation
-        """
-        # TODO: only works isotropic sigma
-        sigma = self.sigma
-        vol = self.mesh.vol
-        MnSigma = Utils.sdiag(self.mesh.aveN2CC.T*(Utils.sdiag(vol)*sigma))
-
-        return MnSigma
-
-    def MnSigmaDeriv(self, u):
-        """
-            Derivative of MnSigma with respect to the model
-        """
-        sigma = self.sigma
-        sigmaderiv = self.sigmaDeriv
-        vol = self.mesh.vol
-        return (Utils.sdiag(u)*self.mesh.aveN2CC.T*Utils.sdiag(vol) *
-                self.sigmaDeriv)
-
-    @property
-    def MccRhoI(self):
-        """
-            Cell inner product matrix for \\(\\sigma\\). Used in the H-J
-            formulation
-        """
-        # TODO: only works isotropic sigma
-        rho = self.rho
-        vol = self.mesh.vol
-        MccRhoI = Utils.sdiag(1./(Utils.sdiag(vol)*rho))
-        return MccRhoI
-
-    def MccRhoIDeriv(self, u):
-        """
-            Derivative of MccRhoI with respect to the model
-        """
-        rho = self.rho
-        vol = self.mesh.vol
-        return (
-            Utils.sdiag(u.flatten()*vol*(-1./rho**2))*self.rhoDeriv
-            )
-=======
     def deleteTheseOnModelUpdate(self):
         toDelete = []
         if self.sigmaMap is not None or self.rhoMap is not None:
@@ -367,7 +264,6 @@
         if self.Jmat is not None:
             toDelete += ['Jmat']
         return toDelete
->>>>>>> b44e2bde
 
 
 class Problem2D_CC(BaseDCProblem_2D):
@@ -418,14 +314,13 @@
         G = self.Grad
         vol = self.mesh.vol
         MfRhoIDeriv = self.MfRhoIDeriv
-        MccRhoIDeriv = self.MccRhoIDeriv
         rho = self.rho
         if adjoint:
-            return (
-                (MfRhoIDeriv(G * u).T) * (D.T * v) +
-                ky**2 * MccRhoIDeriv(u).T * v
-                   )
-        return (D * ((MfRhoIDeriv(G * u)) * v) + ky**2*MccRhoIDeriv(u)*v)
+            return((MfRhoIDeriv( G * u).T) * (D.T * v) +
+                   ky**2 * self.rhoDeriv.T*Utils.sdiag(u.flatten()*vol*(-1./rho**2))*v)
+
+        return (D * ((MfRhoIDeriv(G * u)) * v) + ky**2*
+                Utils.sdiag(u.flatten()*vol*(-1./rho**2))*(self.rhoDeriv*v))
 
     def getRHS(self, ky):
         """
@@ -534,6 +429,29 @@
         BaseDCProblem_2D.__init__(self, mesh, **kwargs)
         # self.setBC()
 
+    @property
+    def MnSigma(self):
+        """
+            Node inner product matrix for \\(\\sigma\\). Used in the E-B
+            formulation
+        """
+        # TODO: only works isotropic sigma
+        sigma = self.sigma
+        vol = self.mesh.vol
+        MnSigma = Utils.sdiag(self.mesh.aveN2CC.T*(Utils.sdiag(vol)*sigma))
+
+        return MnSigma
+
+    def MnSigmaDeriv(self, u):
+        """
+            Derivative of MnSigma with respect to the model
+        """
+        sigma = self.sigma
+        sigmaderiv = self.sigmaDeriv
+        vol = self.mesh.vol
+        return (Utils.sdiag(u)*self.mesh.aveN2CC.T*Utils.sdiag(vol) *
+                self.sigmaDeriv)
+
     def getA(self, ky):
         """
 
