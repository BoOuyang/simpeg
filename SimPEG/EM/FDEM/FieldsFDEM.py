--- conflicted
+++ resolved
@@ -124,9 +124,9 @@
             return self._bDeriv_u(src, v, adjoint), self._bDeriv_m(src, v, adjoint)
         return np.array(self._bDeriv_u(src, du_dm_v, adjoint) + self._bDeriv_m(src, v, adjoint), dtype = complex)
 
-    def _bSecondaryDeriv(self, src, du_dm_v, v, adjoint = False):
-        """
-        Total derivative of b with respect to the inversion model. Returns :math:`d\mathbf{b}/d\mathbf{m}` for forward and (:math:`d\mathbf{b}/d\mathbf{u}`, :math:`d\mathb{u}/d\mathbf{m}`) for the adjoint
+    def _hDeriv(self, src, du_dm_v, v, adjoint = False):
+        """
+        Total derivative of h with respect to the inversion model. Returns :math:`d\mathbf{h}/d\mathbf{m}` for forward and (:math:`d\mathbf{h}/d\mathbf{u}`, :math:`d\mathb{u}/d\mathbf{m}`) for the adjoint
 
         :param Src src: sorce
         :param numpy.ndarray du_dm_v: derivative of the solution vector with respect to the model times a vector (is None for adjoint)
@@ -135,12 +135,16 @@
         :rtype: numpy.ndarray
         :return: derivative times a vector (or tuple for adjoint)
         """
-        return self._bDeriv(src, du_dm_v, v, adjoint)
-
-
-    def _hDeriv(self, src, du_dm_v, v, adjoint = False):
-        """
-        Total derivative of h with respect to the inversion model. Returns :math:`d\mathbf{h}/d\mathbf{m}` for forward and (:math:`d\mathbf{h}/d\mathbf{u}`, :math:`d\mathb{u}/d\mathbf{m}`) for the adjoint
+        if getattr(self, '_hDeriv_u', None) is None or getattr(self, '_hDeriv_m', None) is None:
+            raise NotImplementedError ('Getting hDerivs from %s is not implemented' %self.knownFields.keys()[0])
+
+        if adjoint:
+            return self._hDeriv_u(src, v, adjoint), self._hDeriv_m(src, v, adjoint)
+        return np.array(self._hDeriv_u(src, du_dm_v, adjoint) + self._hDeriv_m(src, v, adjoint), dtype = complex)
+
+    def _jDeriv(self, src, du_dm_v, v, adjoint = False):
+        """
+        Total derivative of j with respect to the inversion model. Returns :math:`d\mathbf{j}/d\mathbf{m}` for forward and (:math:`d\mathbf{j}/d\mathbf{u}`, :math:`d\mathb{u}/d\mathbf{m}`) for the adjoint
 
         :param Src src: sorce
         :param numpy.ndarray du_dm_v: derivative of the solution vector with respect to the model times a vector (is None for adjoint)
@@ -149,24 +153,6 @@
         :rtype: numpy.ndarray
         :return: derivative times a vector (or tuple for adjoint)
         """
-        if getattr(self, '_hDeriv_u', None) is None or getattr(self, '_hDeriv_m', None) is None:
-            raise NotImplementedError ('Getting hDerivs from %s is not implemented' %self.knownFields.keys()[0])
-
-        if adjoint:
-            return self._hDeriv_u(src, v, adjoint), self._hDeriv_m(src, v, adjoint)
-        return np.array(self._hDeriv_u(src, du_dm_v, adjoint) + self._hDeriv_m(src, v, adjoint), dtype = complex)
-
-    def _jDeriv(self, src, du_dm_v, v, adjoint = False):
-        """
-        Total derivative of j with respect to the inversion model. Returns :math:`d\mathbf{j}/d\mathbf{m}` for forward and (:math:`d\mathbf{j}/d\mathbf{u}`, :math:`d\mathb{u}/d\mathbf{m}`) for the adjoint
-
-        :param Src src: sorce
-        :param numpy.ndarray du_dm_v: derivative of the solution vector with respect to the model times a vector (is None for adjoint)
-        :param numpy.ndarray v: vector to take sensitivity product with
-        :param bool adjoint: adjoint?
-        :rtype: numpy.ndarray
-        :return: derivative times a vector (or tuple for adjoint)
-        """
         if getattr(self, '_jDeriv_u', None) is None or getattr(self, '_jDeriv_m', None) is None:
             raise NotImplementedError ('Getting jDerivs from %s is not implemented' %self.knownFields.keys()[0])
 
@@ -176,11 +162,7 @@
 
 class Fields3D_e(Fields):
     """
-<<<<<<< HEAD
-    Fields object for Problem_e.
-=======
     Fields object for Problem3D_e.
->>>>>>> 6de786c9
 
     :param Mesh mesh: mesh
     :param Survey survey: survey
@@ -313,11 +295,7 @@
 
     def _bDeriv_u(self, src, du_dm_v, adjoint = False):
         """
-<<<<<<< HEAD
-        Derivative of the secondary magnetic flux density with respect to the thing we solved for
-=======
         Derivative of the magnetic flux density with respect to the thing we solved for
->>>>>>> 6de786c9
 
         :param SimPEG.EM.FDEM.Src src: source
         :param numpy.ndarray du_dm_v: vector to take product with
@@ -334,11 +312,7 @@
 
     def _bDeriv_m(self, src, v, adjoint = False):
         """
-<<<<<<< HEAD
-        Derivative of the secondary magnetic flux density with respect to the inversion model.
-=======
         Derivative of the magnetic flux density with respect to the inversion model.
->>>>>>> 6de786c9
 
         :param SimPEG.EM.FDEM.Src src: source
         :param numpy.ndarray v: vector to take product with
@@ -366,11 +340,7 @@
 
     def _jDeriv_u(self, src, du_dm_v, adjoint = False):
         """
-<<<<<<< HEAD
-        Partial derivative of the total magnetic flux density with respect to the thing we solved for
-=======
         Derivative of the current density with respect to the thing we solved for
->>>>>>> 6de786c9
 
         :param SimPEG.EM.FDEM.Src src: source
         :param numpy.ndarray du_dm_v: vector to take product with
@@ -388,11 +358,7 @@
 
     def _jDeriv_m(self, src, v, adjoint = False):
         """
-<<<<<<< HEAD
-        Partial derivative of the total magnetic flux density with respect to the inversion model.
-=======
         Derivative of the current density with respect to the inversion model.
->>>>>>> 6de786c9
 
         :param SimPEG.EM.FDEM.Src src: source
         :param numpy.ndarray v: vector to take product with
@@ -462,11 +428,7 @@
 
 class Fields3D_b(Fields):
     """
-<<<<<<< HEAD
-    Fields object for Problem_b.
-=======
     Fields object for Problem3D_b.
->>>>>>> 6de786c9
 
     :param Mesh mesh: mesh
     :param Survey survey: survey
@@ -605,11 +567,7 @@
 
     def _eDeriv_u(self, src, du_dm_v, adjoint=False):
         """
-<<<<<<< HEAD
-        Derivative of the secondary electric field with respect to the thing we solved for
-=======
         Derivative of the electric field with respect to the thing we solved for
->>>>>>> 6de786c9
 
         :param SimPEG.EM.FDEM.Src src: source
         :param numpy.ndarray v: vector to take product with
@@ -625,11 +583,7 @@
 
     def _eDeriv_m(self, src, v, adjoint=False):
         """
-<<<<<<< HEAD
-        Derivative of the secondary electric field with respect to the inversion model
-=======
         Derivative of the electric field with respect to the inversion model
->>>>>>> 6de786c9
 
         :param SimPEG.EM.FDEM.Src src: source
         :param numpy.ndarray v: vector to take product with
@@ -667,12 +621,8 @@
 
     def _jDeriv_u(self, src, du_dm_v, adjoint=False):
         """
-<<<<<<< HEAD
-        Partial derivative of the total electric field with respect to the thing we solved for
-=======
         Partial derivative of the current density with respect to the thing we
         solved for.
->>>>>>> 6de786c9
 
         :param SimPEG.EM.FDEM.Src src: source
         :param numpy.ndarray du_dm_v: vector to take product with
@@ -689,11 +639,7 @@
 
     def _jDeriv_m(self, src, v, adjoint=False):
         """
-<<<<<<< HEAD
-        Partial derivative of the total electric field density with respect to the inversion model.
-=======
         Derivative of the current density with respect to the inversion model
->>>>>>> 6de786c9
 
         :param SimPEG.EM.FDEM.Src src: source
         :param numpy.ndarray v: vector to take product with
@@ -749,11 +695,7 @@
 
 class Fields3D_j(Fields):
     """
-<<<<<<< HEAD
-    Fields object for Problem_j.
-=======
     Fields object for Problem3D_j.
->>>>>>> 6de786c9
 
     :param Mesh mesh: mesh
     :param Survey survey: survey
@@ -902,11 +844,7 @@
 
     def _hDeriv_u(self, src, du_dm_v, adjoint=False):
         """
-<<<<<<< HEAD
-        Derivative of the secondary magnetic field with respect to the thing we solved for
-=======
         Derivative of the magnetic field with respect to the thing we solved for
->>>>>>> 6de786c9
 
         :param SimPEG.EM.FDEM.Src src: source
         :param numpy.ndarray du_dm_v: vector to take product with
@@ -923,11 +861,7 @@
 
     def _hDeriv_m(self, src, v, adjoint=False):
         """
-<<<<<<< HEAD
-        Derivative of the secondary magnetic field with respect to the inversion model
-=======
         Derivative of the magnetic field with respect to the inversion model
->>>>>>> 6de786c9
 
         :param SimPEG.EM.FDEM.Src src: source
         :param numpy.ndarray v: vector to take product with
@@ -971,11 +905,7 @@
 
     def _eDeriv_u(self, src, du_dm_v, adjoint=False):
         """
-<<<<<<< HEAD
-        Partial derivative of the total magnetic field with respect to the thing we solved for
-=======
         Derivative of the electric field with respect to the thing we solved for
->>>>>>> 6de786c9
 
         :param SimPEG.EM.FDEM.Src src: source
         :param numpy.ndarray du_dm_v: vector to take product with
@@ -1022,9 +952,6 @@
 
     def _bDeriv_u(self, src, du_dm_v, adjoint=False):
         """
-<<<<<<< HEAD
-        Partial derivative of the total magnetic field density with respect to the inversion model.
-=======
         Derivative of the magnetic flux density with respect to the thing we solved for
 
         :param SimPEG.EM.FDEM.Src src: source
@@ -1043,7 +970,6 @@
     def _bDeriv_m(self, src, v, adjoint=False):
         """
         Derivative of the magnetic flux density with respect to the inversion model
->>>>>>> 6de786c9
 
         :param SimPEG.EM.FDEM.Src src: source
         :param numpy.ndarray v: vector to take product with
@@ -1064,11 +990,7 @@
 
 class Fields3D_h(Fields):
     """
-<<<<<<< HEAD
-    Fields object for Problem_h.
-=======
     Fields object for Problem3D_h.
->>>>>>> 6de786c9
 
     :param Mesh mesh: mesh
     :param Survey survey: survey
@@ -1203,11 +1125,7 @@
 
     def _jDeriv_u(self, src, du_dm_v, adjoint=False):
         """
-<<<<<<< HEAD
-        Derivative of the secondary current density with respect to the thing we solved for
-=======
         Derivative of the current density with respect to the thing we solved for
->>>>>>> 6de786c9
 
         :param SimPEG.EM.FDEM.Src src: source
         :param numpy.ndarray du_dm_v: vector to take product with
@@ -1224,11 +1142,7 @@
 
     def _jDeriv_m(self, src, v, adjoint=False):
         """
-<<<<<<< HEAD
-        Derivative of the secondary current density with respect to the inversion model.
-=======
         Derivative of the current density with respect to the inversion model.
->>>>>>> 6de786c9
 
         :param SimPEG.EM.FDEM.Src src: source
         :param numpy.ndarray v: vector to take product with
@@ -1255,11 +1169,7 @@
 
     def _eDeriv_u(self, src, du_dm_v, adjoint=False):
         """
-<<<<<<< HEAD
-        Partial derivative of the total current density with respect to the thing we solved for
-=======
         Derivative of the electric field with respect to the thing we solved for
->>>>>>> 6de786c9
 
         :param SimPEG.EM.FDEM.Src src: source
         :param numpy.ndarray du_dm_v: vector to take product with
@@ -1307,9 +1217,6 @@
 
     def _bDeriv_u(self, src, du_dm_v, adjoint=False):
         """
-<<<<<<< HEAD
-        Partial derivative of the total current density with respect to the inversion model.
-=======
         Derivative of the magnetic flux density with respect to the thing we solved for
 
         :param SimPEG.EM.FDEM.Src src: source
@@ -1327,7 +1234,6 @@
     def _bDeriv_m(self, src, v, adjoint=False):
         """
         Derivative of the magnetic flux density with respect to the inversion model.
->>>>>>> 6de786c9
 
         :param SimPEG.EM.FDEM.Src src: source
         :param numpy.ndarray v: vector to take product with
