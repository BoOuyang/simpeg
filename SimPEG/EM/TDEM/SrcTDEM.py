from __future__ import division, print_function

import numpy as np
from scipy.constants import mu_0
import properties
import warnings

from SimPEG import Utils
from SimPEG.Utils import Zero, Identity
from SimPEG.EM.Utils import *
from ..Base import BaseEMSrc


###############################################################################
#                                                                             #
#                           Source Waveforms                                  #
#                                                                             #
###############################################################################


class BaseWaveform(properties.HasProperties):

    hasInitialFields = properties.Bool(
        "Does the waveform have initial fields?", default=False
    )

    offTime = properties.Float(
        "off-time of the source", default=0.
    )

    eps = properties.Float(
        "window of time within which the waveform is considered on",
        default=1e-9
    )

    def __init__(self, **kwargs):
        Utils.setKwargs(self, **kwargs)

    def _assertMatchesPair(self, pair):
        assert isinstance(self, pair), (
            "Waveform object must be an instance of a %s "
            "BaseWaveform class.".format(pair.__name__)
        )

    def eval(self, time):
        raise NotImplementedError

    def evalDeriv(self, time):
        raise NotImplementedError  # needed for E-formulation


class StepOffWaveform(BaseWaveform):

    def __init__(self, offTime=0.):
        BaseWaveform.__init__(self, offTime=offTime, hasInitialFields=True)

    def eval(self, time):
        if abs(time-0.) < self.eps:
            return 1.
        else:
            return 0.


class RampOffWaveform(BaseWaveform):

    def __init__(self, offTime=0.):
        BaseWaveform.__init__(self, offTime=offTime, hasInitialFields=True)

    def eval(self, time):
        if abs(time-0.) < self.eps:
            return 1.
        elif time < self.offTime:
            return -1. / self.offTime * (time - self.offTime)
        else:
            return 0.


class RawWaveform(BaseWaveform):

    def __init__(self, offTime=0., waveFct=None, **kwargs):
        self.waveFct = waveFct
        BaseWaveform.__init__(self, offTime=offTime, **kwargs)

    def eval(self, time):
        return self.waveFct(time)


class TriangularWaveform(BaseWaveform):

    def __init__(self, offTime=0.):
        BaseWaveform.__init__(self, offTime, hasInitialFields=True)

    def eval(self, time):
        raise NotImplementedError(
            'TriangularWaveform has not been implemented, you should write it!'
        )


class VTEMWaveform(BaseWaveform):

    offTime = properties.Float(
        "off-time of the source", default=4.2e-3
    )

    peakTime = properties.Float(
        "Time at which the VTEM waveform is at its peak", default=2.73e-3
    )

    a = properties.Float(
         "parameter controlling how quickly the waveform ramps on", default=3.
    )

    def __init__(self, **kwargs):
        BaseWaveform.__init__(self, hasInitialFields=False, **kwargs)

    def eval(self, time):
        if time <= self.peakTime:
            return (
                (1. - np.exp(-self.a*time/self.peakTime))/(1.-np.exp(-self.a))
                )
        elif (time < self.offTime) and (time > self.peakTime):
            return -1. / (self.offTime-self.peakTime) * (time - self.offTime)
        else:
            return 0.


class TrapezoidWaveform(BaseWaveform):
    """
    A waveform that has a linear ramp-on and a linear ramp-off.
    """

    ramp_on = properties.Array(
        """times over which the transmitter ramps on
        [time starting to ramp on, time fully on]
        """,
        shape=(2,),
        dtype=float
    )

    ramp_off = properties.Array(
        """times over which we ramp off the waveform
        [time starting to ramp off, time off]
        """,
        shape=(2,),
        dtype=float
    )

    def __init__(self, **kwargs):
        super(TrapezoidWaveform, self).__init__(**kwargs)
        self.hasInitialFields = False

    def eval(self, time):
        if time < self.ramp_on[0]:
            return 0
        elif time >= self.ramp_on[0] and time <= self.ramp_on[1]:
<<<<<<< HEAD
            return (1. / (self.ramp_on[1] - self.ramp_on[0])) * (time - self.ramp_on[0])
        elif time > self.ramp_on[1] and time < self.ramp_off[0]:
            return 1
        elif time >= self.ramp_off[0] and time <= self.ramp_off[1]:
            return 1 - (1. / (self.ramp_off[1] - self.ramp_off[0])) * (time - self.ramp_off[0])
=======
            return (
                (1. / (self.ramp_on[1] - self.ramp_on[0])) *
                (time - self.ramp_on[0])
            )
        elif time > self.ramp_on[1] and time < self.ramp_off[0]:
            return 1
        elif time >= self.ramp_off[0] and time <= self.ramp_off[1]:
            return (
                1 - (1. / (self.ramp_off[1] - self.ramp_off[0])) *
                (time - self.ramp_off[0])
            )
>>>>>>> 17a45a44
        else:
            return 0


class QuarterSineRampOnWaveform(BaseWaveform):
    """
    A waveform that has a quarter-sine ramp-on and a linear ramp-off
    """

    ramp_on = properties.Array(
        "times over which the transmitter ramps on",
        shape=(2,),
        dtype=float
    )

    ramp_off = properties.Array(
        "times over which we ramp off the waveform",
        shape=(2,),
        dtype=float
    )

    def __init__(self, **kwargs):
        super(QuarterSineRampOnWaveform, self).__init__(**kwargs)
        self.hasInitialFields = False

    def eval(self, time):
        if time < self.ramp_on[0]:
            return 0
        elif time >= self.ramp_on[0] and time <= self.ramp_on[1]:
<<<<<<< HEAD
            return np.sin(np.pi/2 * (1. / (self.ramp_on[1] - self.ramp_on[0])) * (time - self.ramp_on[0]))
        elif time > self.ramp_on[1] and time < self.ramp_off[0]:
            return 1
        elif time >= self.ramp_off[0] and time <= self.ramp_off[1]:
            return 1 - (1. / (self.ramp_off[1] - self.ramp_off[0])) * (time - self.ramp_off[0])
=======
            return np.sin(
                np.pi/2 * (1. / (self.ramp_on[1] - self.ramp_on[0])) *
                (time - self.ramp_on[0])
            )
        elif time > self.ramp_on[1] and time < self.ramp_off[0]:
            return 1
        elif time >= self.ramp_off[0] and time <= self.ramp_off[1]:
            return (
                1 - (1. / (self.ramp_off[1] - self.ramp_off[0])) *
                (time - self.ramp_off[0])
            )
>>>>>>> 17a45a44
        else:
            return 0


###############################################################################
#                                                                             #
#                                    Sources                                  #
#                                                                             #
###############################################################################

class BaseTDEMSrc(BaseEMSrc):

    # rxPair = Rx

    waveformPair = BaseWaveform  #: type of waveform to pair with
    waveform = None  #: source waveform
    srcType = properties.StringChoice(
        "is the source a galvanic of inductive source",
        choices=["inductive", "galvanic"],
    )

    def __init__(self, rxList, **kwargs):
        super(BaseTDEMSrc, self).__init__(rxList, **kwargs)

    @property
    def waveform(self):
        "A waveform instance is not None"
        return getattr(self, '_waveform', None)

    @waveform.setter
    def waveform(self, val):
        if self.waveform is None:
            val._assertMatchesPair(self.waveformPair)
            self._waveform = val
        else:
            self._waveform = self.StepOffWaveform(val)

    def __init__(self, rxList, waveform=StepOffWaveform(), **kwargs):
        self.waveform = waveform
        BaseEMSrc.__init__(self, rxList, **kwargs)

    def bInitial(self, prob):
        return Zero()

    def bInitialDeriv(self, prob, v=None, adjoint=False, f=None):
        return Zero()

    def eInitial(self, prob):
        return Zero()

    def eInitialDeriv(self, prob, v=None, adjoint=False, f=None):
        return Zero()

    def hInitial(self, prob):
        return Zero()

    def hInitialDeriv(self, prob, v=None, adjoint=False, f=None):
        return Zero()

    def jInitial(self, prob):
        return Zero()

    def jInitialDeriv(self, prob, v=None, adjoint=False, f=None):
        return Zero()

    def eval(self, prob, time):
        s_m = self.s_m(prob, time)
        s_e = self.s_e(prob, time)
        return s_m, s_e

    def evalDeriv(self, prob, time, v=None, adjoint=False):
        if v is not None:
            return (
                self.s_mDeriv(prob, time, v, adjoint),
                self.s_eDeriv(prob, time, v, adjoint)
            )
        else:
            return (
                lambda v: self.s_mDeriv(prob, time, v, adjoint),
                lambda v: self.s_eDeriv(prob, time, v, adjoint)
            )

    def s_m(self, prob, time):
        return Zero()

    def s_e(self, prob, time):
        return Zero()

    def s_mDeriv(self, prob, time, v=None, adjoint=False):
        return Zero()

    def s_eDeriv(self, prob, time, v=None, adjoint=False):
        return Zero()


class MagDipole(BaseTDEMSrc):

    moment = properties.Float(
        "dipole moment of the transmitter", default=1., min=0.
    )
    mu = properties.Float(
        "permeability of the background", default=mu_0, min=0.
    )
    orientation = properties.Vector3(
        "orientation of the source", default='Z', length=1., required=True
    )

    def __init__(self, rxList, **kwargs):
        # assert(self.orientation in ['X', 'Y', 'Z']), (
        #     "Orientation (right now) doesn't actually do anything! The methods"
        #     " in SrcUtils should take care of this..."
        #     )
        # self.integrate = False
        BaseTDEMSrc.__init__(self, rxList, srcType="inductive", **kwargs)

    @properties.validator('orientation')
    def _warn_non_axis_aligned_sources(self, change):
        value = change['value']
        axaligned = [
            True for vec in [
                np.r_[1., 0., 0.], np.r_[0., 1., 0.], np.r_[0., 0., 1.]
            ]
            if np.all(value == vec)
        ]
        if len(axaligned) != 1:
            warnings.warn(
                'non-axes aligned orientations {} are not rigorously'
                ' tested'.format(value)
            )

    def _srcFct(self, obsLoc, component):
        return MagneticDipoleVectorPotential(
            self.loc, obsLoc, component, mu=self.mu, moment=self.moment
        )

    def _aSrc(self, prob):
        if prob._formulation == 'EB':
            gridX = prob.mesh.gridEx
            gridY = prob.mesh.gridEy
            gridZ = prob.mesh.gridEz

        elif prob._formulation == 'HJ':
            gridX = prob.mesh.gridFx
            gridY = prob.mesh.gridFy
            gridZ = prob.mesh.gridFz

        if prob.mesh._meshType is 'CYL':
            if not prob.mesh.isSymmetric:
                raise NotImplementedError(
                    'Non-symmetric cyl mesh not implemented yet!'
                )
            a = self._srcFct(gridY, 'y')

        else:
            ax = self._srcFct(gridX, 'x')
            ay = self._srcFct(gridY, 'y')
            az = self._srcFct(gridZ, 'z')
            a = np.concatenate((ax, ay, az))

        return a

    def _getAmagnetostatic(self, prob):
        if prob._formulation == 'EB':
            return prob.mesh.faceDiv * prob.MfMuiI * prob.mesh.faceDiv.T
        else:
<<<<<<< HEAD
            raise NotImplementedError
=======
            raise NotImplementedError(
                    "Solving the magnetostatic problem for the initial fields "
                    "when a permeable model is considered has not yet been "
                    "implemented for the HJ formulation. "
                    "See: https://github.com/simpeg/simpeg/issues/680"
                )
>>>>>>> 17a45a44

    def _rhs_magnetostatic(self, prob):
        if getattr(self, '_hp', None) is None:
            if prob._formulation == 'EB':
                bp = prob.mesh.edgeCurl * self._aSrc(prob)
                self._MfMuip = prob.mesh.getFaceInnerProduct(1./self.mu)
                self._MfMuipI = prob.mesh.getFaceInnerProduct(
                    1./self.mu, invMat=True
                )
                self._hp = self._MfMuip * bp
            else:
<<<<<<< HEAD
                raise NotImplementedError
=======
                raise NotImplementedError(
                    "Solving the magnetostatic problem for the initial fields "
                    "when a permeable model is considered has not yet been "
                    "implemented for the HJ formulation. "
                    "See: https://github.com/simpeg/simpeg/issues/680"
                )
>>>>>>> 17a45a44

        if prob._formulation == 'EB':
            return -prob.mesh.faceDiv * (
                (prob.MfMuiI - self._MfMuipI) * self._hp
            )
        else:
<<<<<<< HEAD
            raise NotImplementedError
=======
            raise NotImplementedError(
                    "Solving the magnetostatic problem for the initial fields "
                    "when a permeable model is considered has not yet been "
                    "implemented for the HJ formulation. "
                    "See: https://github.com/simpeg/simpeg/issues/680"
                )
>>>>>>> 17a45a44

    def _phiSrc(self, prob):
        Ainv = prob.Solver(self._getAmagnetostatic(prob))
        rhs = self._rhs_magnetostatic(prob)
        return Ainv * rhs

    def _bSrc(self, prob):
        if prob._formulation == 'EB':
            C = prob.mesh.edgeCurl

        elif prob._formulation == 'HJ':
            C = prob.mesh.edgeCurl.T

        return C*self._aSrc(prob)

    def bInitial(self, prob):

        if self.waveform.hasInitialFields is False:
            return Zero()

        if np.all(prob.mu == self.mu):
            return self._bSrc(prob)

        else:
            if prob._formulation == 'EB':
                hs = prob.mesh.faceDiv.T * self._phiSrc(prob)
                ht = self._hp + hs
                return prob.MfMuiI * ht
            else:
                raise NotImplementedError

    def hInitial(self, prob):

        if self.waveform.hasInitialFields is False:
            return Zero()
<<<<<<< HEAD
        if prob._formulation == 'EB':
            return prob.MfMui * self.bInitial(prob)
        elif prob._formulation == 'HJ':
            return prob.MeMuI * self.bInitial(prob)
=======
        # if prob._formulation == 'EB':
        #     return prob.MfMui * self.bInitial(prob)
        # elif prob._formulation == 'HJ':
        #     return prob.MeMuI * self.bInitial(prob)
        return 1./self.mu * self.bInitial(prob)
>>>>>>> 17a45a44

    def s_m(self, prob, time):
        if self.waveform.hasInitialFields is False:
            return Zero()
        return Zero()

    def s_e(self, prob, time):
        C = prob.mesh.edgeCurl
        b = self._bSrc(prob)

        if prob._formulation == 'EB':
            MfMui = prob.mesh.getFaceInnerProduct(1./self.mu)

            if self.waveform.hasInitialFields is True and time < prob.timeSteps[1]:
                if prob._fieldType == 'b':
                    return Zero()
                elif prob._fieldType == 'e':
                    # Compute s_e from vector potential
                    return C.T * (MfMui * b)
            else:
                return C.T * (MfMui * b) * self.waveform.eval(time)

        elif prob._formulation == 'HJ':

            MeMuI = prob.mesh.getEdgeInnerProduct(self.mu, invMat=True)
            h = prob.MeMuI * b

            if self.waveform.hasInitialFields is True and time < prob.timeSteps[1]:
                if prob._fieldType == 'h':
                    return Zero()
                elif prob._fieldType == 'j':
                    # Compute s_e from vector potential
                    return C * h
            else:
                return C * h * self.waveform.eval(time)


class CircularLoop(MagDipole):

    radius = properties.Float(
        "radius of the loop source", default=1., min=0.
    )
    # waveform = None
    # loc = None
    # orientation = 'Z'
    # radius = None
    # mu = mu_0

    def __init__(self, rxList, **kwargs):
        # assert(self.orientation in ['X', 'Y', 'Z']), (
        #     "Orientation (right now) doesn't actually do anything! The methods"
        #     " in SrcUtils should take care of this..."
        #     )
        # self.integrate = False
        super(CircularLoop, self).__init__(rxList, **kwargs)

    def _srcFct(self, obsLoc, component):
        return MagneticLoopVectorPotential(
            self.loc, obsLoc, component, mu=self.mu, radius=self.radius
        )


class LineCurrent(BaseTDEMSrc):
    """
    RawVec electric source. It is defined by the user provided vector s_e

    :param list rxList: receiver list
    :param bool integrate: Integrate the source term (multiply by Me) [False]
    """
<<<<<<< HEAD
    # waveform = None
    loc = None
    # mu = mu_0
    # srcType = "Galvanic"
=======
>>>>>>> 17a45a44

    def __init__(self, rxList, **kwargs):
        self.integrate = False
        super(LineCurrent, self).__init__(rxList, srcType="galvanic", **kwargs)

    def Mejs(self, prob):
        if getattr(self, '_Mejs', None) is None:
            x0 = prob.mesh.x0
            hx = prob.mesh.hx
            hy = prob.mesh.hy
            hz = prob.mesh.hz
            px = self.loc[:, 0]
            py = self.loc[:, 1]
            pz = self.loc[:, 2]
            self._Mejs = getSourceTermLineCurrentPolygon(
                x0, hx, hy, hz, px, py, pz
            )
        return self._Mejs

    def getRHSdc(self, prob):
        Grad = prob.mesh.nodalGrad
        return Grad.T*self.Mejs(prob)

    # TODO: Need to implement solving MMR for this when
    # StepOffwaveform is used.
    def bInitial(self, prob):
        if self.waveform.eval(0) == 1.:
            raise Exception("Not implemetned for computing b!")
        else:
            return Zero()

    def eInitial(self, prob):
        if self.waveform.hasInitialFields:
            RHSdc = self.getRHSdc(prob)
            soldc = prob.Adcinv * RHSdc
            return - prob.mesh.nodalGrad * soldc
        else:
            return Zero()

    def jInitial(self, prob):
        raise NotImplementedError

    def hInitial(self, prob):
        raise NotImplementedError

    def eInitialDeriv(self, prob, v=None, adjoint=False, f=None):
        if self.waveform.hasInitialFields:
            edc = f[self, 'e', 0]
            Grad = prob.mesh.nodalGrad
            if adjoint is False:
                AdcDeriv_v = prob.getAdcDeriv(edc, v, adjoint=adjoint)
                edcDeriv = Grad * (prob.Adcinv * AdcDeriv_v)
                return edcDeriv
            elif adjoint is True:
                vec = prob.Adcinv * (Grad.T * v)
                edcDerivT = prob.getAdcDeriv(edc, vec, adjoint=adjoint)
                return edcDerivT
        else:
            return Zero()

    def s_m(self, prob, time):
        return Zero()

    def s_e(self, prob, time):
        return self.Mejs(prob) * self.waveform.eval(time)


# TODO: this should be generalized and plugged into getting the Line current
# on faces
class RawVec_Grounded(BaseTDEMSrc):

    mu = properties.Float(
        "permeability of the background", default=mu_0, min=0.
    )

    def __init__(self, rxList, s_e, **kwargs):
        self.integrate = False
        self._s_e = s_e
        super(RawVec_Grounded, self).__init__(
            rxList, srcType="galvanic", **kwargs
        )

    def getRHSdc(self, prob):
        return Utils.sdiag(prob.mesh.vol) * prob.mesh.faceDiv * self._s_e

    def phiInitial(self, prob):
        if self.waveform.hasInitialFields:
            RHSdc = self.getRHSdc(prob)
            return prob.Adcinv * RHSdc
        else:
            return Zero()

    def jInitial(self, prob):
        if prob._fieldType != 'j':
            raise NotImplementedError

        if self.waveform.hasInitialFields:
            phi = self.phiInitial(prob)
            Div = Utils.sdiag(prob.mesh.vol) * prob.mesh.faceDiv
            return - prob.MfRhoI * (Div.T * phi)

        else:
            return Zero()

    def s_e(self, prob, time):
        return self._s_e * self.waveform.eval(time)






<|MERGE_RESOLUTION|>--- conflicted
+++ resolved
@@ -153,13 +153,6 @@
         if time < self.ramp_on[0]:
             return 0
         elif time >= self.ramp_on[0] and time <= self.ramp_on[1]:
-<<<<<<< HEAD
-            return (1. / (self.ramp_on[1] - self.ramp_on[0])) * (time - self.ramp_on[0])
-        elif time > self.ramp_on[1] and time < self.ramp_off[0]:
-            return 1
-        elif time >= self.ramp_off[0] and time <= self.ramp_off[1]:
-            return 1 - (1. / (self.ramp_off[1] - self.ramp_off[0])) * (time - self.ramp_off[0])
-=======
             return (
                 (1. / (self.ramp_on[1] - self.ramp_on[0])) *
                 (time - self.ramp_on[0])
@@ -171,7 +164,6 @@
                 1 - (1. / (self.ramp_off[1] - self.ramp_off[0])) *
                 (time - self.ramp_off[0])
             )
->>>>>>> 17a45a44
         else:
             return 0
 
@@ -201,13 +193,6 @@
         if time < self.ramp_on[0]:
             return 0
         elif time >= self.ramp_on[0] and time <= self.ramp_on[1]:
-<<<<<<< HEAD
-            return np.sin(np.pi/2 * (1. / (self.ramp_on[1] - self.ramp_on[0])) * (time - self.ramp_on[0]))
-        elif time > self.ramp_on[1] and time < self.ramp_off[0]:
-            return 1
-        elif time >= self.ramp_off[0] and time <= self.ramp_off[1]:
-            return 1 - (1. / (self.ramp_off[1] - self.ramp_off[0])) * (time - self.ramp_off[0])
-=======
             return np.sin(
                 np.pi/2 * (1. / (self.ramp_on[1] - self.ramp_on[0])) *
                 (time - self.ramp_on[0])
@@ -219,7 +204,6 @@
                 1 - (1. / (self.ramp_off[1] - self.ramp_off[0])) *
                 (time - self.ramp_off[0])
             )
->>>>>>> 17a45a44
         else:
             return 0
 
@@ -385,16 +369,12 @@
         if prob._formulation == 'EB':
             return prob.mesh.faceDiv * prob.MfMuiI * prob.mesh.faceDiv.T
         else:
-<<<<<<< HEAD
-            raise NotImplementedError
-=======
             raise NotImplementedError(
                     "Solving the magnetostatic problem for the initial fields "
                     "when a permeable model is considered has not yet been "
                     "implemented for the HJ formulation. "
                     "See: https://github.com/simpeg/simpeg/issues/680"
                 )
->>>>>>> 17a45a44
 
     def _rhs_magnetostatic(self, prob):
         if getattr(self, '_hp', None) is None:
@@ -406,32 +386,24 @@
                 )
                 self._hp = self._MfMuip * bp
             else:
-<<<<<<< HEAD
-                raise NotImplementedError
-=======
                 raise NotImplementedError(
                     "Solving the magnetostatic problem for the initial fields "
                     "when a permeable model is considered has not yet been "
                     "implemented for the HJ formulation. "
                     "See: https://github.com/simpeg/simpeg/issues/680"
                 )
->>>>>>> 17a45a44
 
         if prob._formulation == 'EB':
             return -prob.mesh.faceDiv * (
                 (prob.MfMuiI - self._MfMuipI) * self._hp
             )
         else:
-<<<<<<< HEAD
-            raise NotImplementedError
-=======
             raise NotImplementedError(
                     "Solving the magnetostatic problem for the initial fields "
                     "when a permeable model is considered has not yet been "
                     "implemented for the HJ formulation. "
                     "See: https://github.com/simpeg/simpeg/issues/680"
                 )
->>>>>>> 17a45a44
 
     def _phiSrc(self, prob):
         Ainv = prob.Solver(self._getAmagnetostatic(prob))
@@ -467,18 +439,11 @@
 
         if self.waveform.hasInitialFields is False:
             return Zero()
-<<<<<<< HEAD
-        if prob._formulation == 'EB':
-            return prob.MfMui * self.bInitial(prob)
-        elif prob._formulation == 'HJ':
-            return prob.MeMuI * self.bInitial(prob)
-=======
         # if prob._formulation == 'EB':
         #     return prob.MfMui * self.bInitial(prob)
         # elif prob._formulation == 'HJ':
         #     return prob.MeMuI * self.bInitial(prob)
         return 1./self.mu * self.bInitial(prob)
->>>>>>> 17a45a44
 
     def s_m(self, prob, time):
         if self.waveform.hasInitialFields is False:
@@ -503,8 +468,7 @@
 
         elif prob._formulation == 'HJ':
 
-            MeMuI = prob.mesh.getEdgeInnerProduct(self.mu, invMat=True)
-            h = prob.MeMuI * b
+            h = 1./self.mu * b
 
             if self.waveform.hasInitialFields is True and time < prob.timeSteps[1]:
                 if prob._fieldType == 'h':
@@ -548,13 +512,6 @@
     :param list rxList: receiver list
     :param bool integrate: Integrate the source term (multiply by Me) [False]
     """
-<<<<<<< HEAD
-    # waveform = None
-    loc = None
-    # mu = mu_0
-    # srcType = "Galvanic"
-=======
->>>>>>> 17a45a44
 
     def __init__(self, rxList, **kwargs):
         self.integrate = False
