from __future__ import print_function

import numpy as np
import scipy.sparse as sp
import uuid
import gc
import properties

from . import Utils
from . import Props


class RxLocationArray(properties.Array):

    class_info = "an array of receiver locations"

    def validate(self, instance, value):
        if len(value.shape) == 1:
            value = Utils.mkvc(value, 2).T
        return super(RxLocationArray, self).validate(instance, value)


class BaseRx(properties.HasProperties):
    """SimPEG Receiver Object"""

    # TODO: write a validator that checks against mesh dimension in the
    # BaseSimulation
    # TODO: locations
    locs = RxLocationArray(
        "Locations of the receivers (nRx x nDim)",
        shape=("*", "*"),
        required=True
    )

    # TODO: get rid of this
    # knownRxTypes = properties.String(
    #     "Set this to a list of strings to ensure that srcType is known",
    # )

    projGLoc = properties.StringChoice(
        "Projection grid location, default is CC",
        choices=["CC", "Fx", "Fy", "Fz", "Ex", "Ey", "Ez", "N"],
        default="CC"
    )

    storeProjections = properties.Bool(
        "Store calls to getP (organized by mesh)",
        default=True
    )

    uid = properties.Uuid(
        "unique ID for the receiver"
    )

    _Ps = properties.Dictionary(
        "dictonary for storing projections",
    )

    def __init__(self, **kwargs):
        super(BaseRx, self).__init__(**kwargs)
        if getattr(self, '_Ps', None) is None:
            self._Ps = {}

    # @property
    # def rxType(self):
    #     """Receiver Type"""
    #     return getattr(self, '_rxType', None)

    # @rxType.setter
    # def rxType(self, value):
    #     known = self.knownRxTypes
    #     if known is not None:
    #         assert value in known, (
    #             "rxType must be in ['{0!s}']".format(("', '".join(known)))
    #         )
    #     self._rxType = value

    @property
    def nD(self):
        """Number of data in the receiver."""
        return self.locs.shape[0]

    def getP(self, mesh, projGLoc=None):
        """
            Returns the projection matrices as a
            list for all components collected by
            the receivers.

            .. note::

                Projection matrices are stored as a dictionary listed by meshes.
        """
        if projGLoc is None:
            projGLoc = self.projGLoc

        if (mesh, projGLoc) in self._Ps:
            return self._Ps[(mesh, projGLoc)]

        P = mesh.getInterpolationMat(self.locs, projGLoc)
        if self.storeProjections:
            self._Ps[(mesh, projGLoc)] = P
        return P


class BaseTimeRx(BaseRx):
    """SimPEG Receiver Object for time-domain simulations"""

    times = properties.Array(
        "times where the recievers measure data",
        shape=("*",),
        required=True
    )

    projTLoc = properties.StringChoice(
        "location on the time mesh where the data are projected from",
        choices=["N", "CC"],
        default="N"
    )

    def __init__(self, **kwargs):
        super(BaseTimeRx, self).__init__(**kwargs)

    @property
    def nD(self):
        """Number of data in the receiver."""
        return self.locs.shape[0] * len(self.times)

    def getSpatialP(self, mesh):
        """
            Returns the spatial projection matrix.

            .. note::

                This is not stored in memory, but is created on demand.
        """
        return mesh.getInterpolationMat(self.locs, self.projGLoc)

    def getTimeP(self, timeMesh):
        """
            Returns the time projection matrix.

            .. note::

                This is not stored in memory, but is created on demand.
        """
        return timeMesh.getInterpolationMat(self.times, self.projTLoc)

    def getP(self, mesh, timeMesh):
        """
            Returns the projection matrices as a
            list for all components collected by
            the receivers.

            .. note::

                Projection matrices are stored as a dictionary (mesh, timeMesh)
                if storeProjections is True
        """
        if (mesh, timeMesh) in self._Ps:
            return self._Ps[(mesh, timeMesh)]

        Ps = self.getSpatialP(mesh)
        Pt = self.getTimeP(timeMesh)
        P = sp.kron(Pt, Ps)

        if self.storeProjections:
            self._Ps[(mesh, timeMesh)] = P

        return P


class BaseSrc(Props.BaseSimPEG):
    """SimPEG Source Object"""

    loc = properties.Array(
        "Location [x, y, z]",
        shape=("*",)
    )

    rxList = properties.List(
        "receiver list",
        properties.Instance(
            "a SimPEG receiver",
            BaseRx
        ),
        default=[]
    )

    uid = properties.Uuid(
        "unique identifier for the source"
    )

    @properties.validator('rxList')
    def _rxList_validator(self, change):
        value = change['value']
        assert len(set(value)) == len(value), 'The rxList must be unique'
        self._rxOrder = dict()
        [
            self._rxOrder.setdefault(rx.uid, ii) for ii, rx in
            enumerate(value)
        ]

    def getReceiverIndex(self, receiver):
        if type(receiver) is not list:
            receiver = [receiver]
        for rx in receiver:
            if getattr(rx, 'uid', None) is None:
                raise KeyError(
                    'Source does not have a uid: {0!s}'.format(str(rx))
                )
        inds = list(map(
            lambda rx: self._rxOrder.get(rx.uid, None), receiver
        ))
        if None in inds:
            raise KeyError(
                'Some of the receiver specified are not in this survey. '
                '{0!s}'.format(str(inds))
            )
        return inds

    @property
    def nD(self):
        """Number of data"""
        return self.vnD.sum()

    @property
    def vnD(self):
        """Vector number of data"""
        return np.array([rx.nD for rx in self.rxList])


<<<<<<< HEAD
class BaseData(object):
    """Fancy data storage by Survey's Src and Rx"""

    def __init__(self, survey, v=None):
        self.uid = str(uuid.uuid4())
        self.survey = survey
        self._dataDict = {}
        for src in self.survey.srcList:
            self._dataDict[src] = {}
        if v is not None:
            self.fromvec(v)

    def _ensureCorrectKey(self, key):
        if type(key) is tuple:
            if len(key) is not 2:
                raise KeyError('Key must be [Src, Rx]')
            if key[0] not in self.survey.srcList:
                raise KeyError('Src Key must be a source in the survey.')
            if key[1] not in key[0].rxList:
                raise KeyError('Rx Key must be a receiver for the source.')
            return key
        elif isinstance(key, self.survey.srcPair):
            if key not in self.survey.srcList:
                raise KeyError('Key must be a source in the survey.')
            return key, None
        else:
            raise KeyError('Key must be [Src] or [Src,Rx]')

    def __setitem__(self, key, value):
        src, rx = self._ensureCorrectKey(key)
        assert rx is not None, 'set data using [Src, Rx]'
        assert isinstance(value, np.ndarray), 'value must by ndarray'
        assert value.size == rx.nD, (
            "value must have the same number of data as the source."
        )
        self._dataDict[src][rx] = Utils.mkvc(value)

    def __getitem__(self, key):
        src, rx = self._ensureCorrectKey(key)
        if rx is not None:
            if rx not in self._dataDict[src]:
                raise Exception('Data for receiver has not yet been set.')
            return self._dataDict[src][rx]

        return np.concatenate([self[src,rx] for rx in src.rxList])

    def tovec(self):
        return np.concatenate([self[src] for src in self.survey.srcList])

    def fromvec(self, v):
        v = Utils.mkvc(v)
        assert v.size == self.survey.nD, (
            'v must have the correct number of data.'
        )
        indBot, indTop = 0, 0
        for src in self.survey.srcList:
            for rx in src.rxList:
                indTop += rx.nD
                self[src, rx] = v[indBot:indTop]
                indBot += rx.nD


class Data(BaseData):
    """
    Storage of data, standard_deviation and floor storage
    with fancy [Src,Rx] indexing.

    **Requried**
    :param Survey survey: The survey descriping the layout of the data

    **Optional**
    :param ndarray dobs: The data vector matching the src and rx in survey
    :param ndarray standard_deviation: The standard deviation vector matching the src and rx in survey
    :param ndarray floor: The floor vector for the data matching the src and rx in survey

    """

    def __init__(self, survey, dobs=None, standard_deviation=None, floor=None):
        # Initiate the base problem
        BaseData.__init__(self, survey, dobs)

        # Set the uncertainty parameters
        # Note: Maybe set these
        self.standard_deviation = StandardDeviation(
            self.survey, standard_deviation)
        self.floor = Floor(self.survey, floor)

    def calculate_uncertainty(self):
        """
        Return the uncertainty base on
        standard_devation * np.abs(data) + floor

        """
        return (
            self.standard_deviation.tovec() * np.abs(self.tovec()) +
            self.floor.tovec())


class StandardDeviation(BaseData):
    """
    Storage of standard deviation estimates of data
    With fancy [Src,Rx] indexing.

    """

    def __init__(self, survey, standard_deviation=None):
        # Initiate the base problem
        BaseData.__init__(self, survey, standard_deviation)


class Floor(BaseData):
    """
    Storage of floor estimates of data
    With fancy [Src,Rx] indexing.

    """

    def __init__(self, survey, floor=None):
        # Initiate the base problem
        BaseData.__init__(self, survey, floor)


class BaseSurvey(object):
    """Survey holds the observed data, and the standard deviations."""
=======
# TODO: allow a reciever list to be provided and assume it is used for all
# sources (and store the projections)
class BaseSurvey(properties.HasProperties):
    """
    Survey holds the sources and receivers for a survey
    """
>>>>>>> acd8e38e

    counter = properties.Instance(
        "A SimPEG counter object",
        Utils.Counter
    )

    srcList = properties.List(
        "A list of sources for the survey",
        properties.Instance(
            "A SimPEG source",
            BaseSrc
        ),
        required=True
    )

    def __init__(self, **kwargs):
        super(BaseSurvey, self).__init__(**kwargs)

    @properties.validator('srcList')
    def _srcList_validator(self, change):
        value = change['value']
        assert len(set(value)) == len(value), 'The srcList must be unique'
        self._sourceOrder = dict()
        [
            self._sourceOrder.setdefault(src.uid, ii) for ii, src in
            enumerate(value)
        ]

    def getSourceIndex(self, sources):
        if type(sources) is not list:
            sources = [sources]

        for src in sources:
            if getattr(src, 'uid', None) is None:
                raise KeyError(
                    'Source does not have a uid: {0!s}'.format(str(src))
                )
        inds = list(map(
            lambda src: self._sourceOrder.get(src.uid, None), sources
        ))
        if None in inds:
            raise KeyError(
                'Some of the sources specified are not in this survey. '
                '{0!s}'.format(str(inds))
            )
        return inds

    @property
    def nD(self):
        """Number of data"""
        return self.vnD.sum()

    @property
    def vnD(self):
        """Vector number of data"""
        return np.array([src.nD for src in self.srcList])

    @property
    def nSrc(self):
        """Number of Sources"""
        return len(self.srcList)

    def dpred(self, m, f=None):
        raise Exception(
            "Survey no longer has the dpred method. Please use "
            "simulation.dpred instead"
        )


# class LinearSurvey(BaseSurvey):
#     """
#     Survey for a linear problem
#     """
#     @property
#     def nD(self):
#         return self.simulation.G.shape[0]<|MERGE_RESOLUTION|>--- conflicted
+++ resolved
@@ -229,139 +229,12 @@
         return np.array([rx.nD for rx in self.rxList])
 
 
-<<<<<<< HEAD
-class BaseData(object):
-    """Fancy data storage by Survey's Src and Rx"""
-
-    def __init__(self, survey, v=None):
-        self.uid = str(uuid.uuid4())
-        self.survey = survey
-        self._dataDict = {}
-        for src in self.survey.srcList:
-            self._dataDict[src] = {}
-        if v is not None:
-            self.fromvec(v)
-
-    def _ensureCorrectKey(self, key):
-        if type(key) is tuple:
-            if len(key) is not 2:
-                raise KeyError('Key must be [Src, Rx]')
-            if key[0] not in self.survey.srcList:
-                raise KeyError('Src Key must be a source in the survey.')
-            if key[1] not in key[0].rxList:
-                raise KeyError('Rx Key must be a receiver for the source.')
-            return key
-        elif isinstance(key, self.survey.srcPair):
-            if key not in self.survey.srcList:
-                raise KeyError('Key must be a source in the survey.')
-            return key, None
-        else:
-            raise KeyError('Key must be [Src] or [Src,Rx]')
-
-    def __setitem__(self, key, value):
-        src, rx = self._ensureCorrectKey(key)
-        assert rx is not None, 'set data using [Src, Rx]'
-        assert isinstance(value, np.ndarray), 'value must by ndarray'
-        assert value.size == rx.nD, (
-            "value must have the same number of data as the source."
-        )
-        self._dataDict[src][rx] = Utils.mkvc(value)
-
-    def __getitem__(self, key):
-        src, rx = self._ensureCorrectKey(key)
-        if rx is not None:
-            if rx not in self._dataDict[src]:
-                raise Exception('Data for receiver has not yet been set.')
-            return self._dataDict[src][rx]
-
-        return np.concatenate([self[src,rx] for rx in src.rxList])
-
-    def tovec(self):
-        return np.concatenate([self[src] for src in self.survey.srcList])
-
-    def fromvec(self, v):
-        v = Utils.mkvc(v)
-        assert v.size == self.survey.nD, (
-            'v must have the correct number of data.'
-        )
-        indBot, indTop = 0, 0
-        for src in self.survey.srcList:
-            for rx in src.rxList:
-                indTop += rx.nD
-                self[src, rx] = v[indBot:indTop]
-                indBot += rx.nD
-
-
-class Data(BaseData):
-    """
-    Storage of data, standard_deviation and floor storage
-    with fancy [Src,Rx] indexing.
-
-    **Requried**
-    :param Survey survey: The survey descriping the layout of the data
-
-    **Optional**
-    :param ndarray dobs: The data vector matching the src and rx in survey
-    :param ndarray standard_deviation: The standard deviation vector matching the src and rx in survey
-    :param ndarray floor: The floor vector for the data matching the src and rx in survey
-
-    """
-
-    def __init__(self, survey, dobs=None, standard_deviation=None, floor=None):
-        # Initiate the base problem
-        BaseData.__init__(self, survey, dobs)
-
-        # Set the uncertainty parameters
-        # Note: Maybe set these
-        self.standard_deviation = StandardDeviation(
-            self.survey, standard_deviation)
-        self.floor = Floor(self.survey, floor)
-
-    def calculate_uncertainty(self):
-        """
-        Return the uncertainty base on
-        standard_devation * np.abs(data) + floor
-
-        """
-        return (
-            self.standard_deviation.tovec() * np.abs(self.tovec()) +
-            self.floor.tovec())
-
-
-class StandardDeviation(BaseData):
-    """
-    Storage of standard deviation estimates of data
-    With fancy [Src,Rx] indexing.
-
-    """
-
-    def __init__(self, survey, standard_deviation=None):
-        # Initiate the base problem
-        BaseData.__init__(self, survey, standard_deviation)
-
-
-class Floor(BaseData):
-    """
-    Storage of floor estimates of data
-    With fancy [Src,Rx] indexing.
-
-    """
-
-    def __init__(self, survey, floor=None):
-        # Initiate the base problem
-        BaseData.__init__(self, survey, floor)
-
-
-class BaseSurvey(object):
-    """Survey holds the observed data, and the standard deviations."""
-=======
 # TODO: allow a reciever list to be provided and assume it is used for all
 # sources (and store the projections)
 class BaseSurvey(properties.HasProperties):
     """
     Survey holds the sources and receivers for a survey
     """
->>>>>>> acd8e38e
 
     counter = properties.Instance(
         "A SimPEG counter object",
