--- conflicted
+++ resolved
@@ -319,12 +319,8 @@
         assert type(ind) in [int,long] and ind >= 0 and ind < self.nGroups, 'ind must be an index into the group list'
 
         subMesh = self.meshes[ind]
-<<<<<<< HEAD
         # subMap  = Maps.IdentityMap(subMesh) # this is probably a mesh2mesh mapping?
-=======
-
-        subMap  = self.getSubMap(subMesh, ind)
->>>>>>> 97cec296
+        # subMap  = self.getSubMap(subMesh, ind)
 
         if self.PropMap is None:
             prob = self.SubProblem(subMesh, mapping=subMap * self.mapping, **self.probKwargs)
@@ -337,16 +333,18 @@
 
         return prob, survey
 
-    def getSubMap(self, subMesh, ind):
-        """The sub"""
-        mesh2mesh = Maps.IdentityMap(subMesh) # this is probably a mesh2mesh mapping?
-
-        if self.PropMap is None:
-            subMap = mesh2mesh * self.mapping
-        else:
-            subMap = mesh2mesh * self._propMapMapping
-
-        return subMap
+    # Not sure we need this here ... 
+
+    # def getSubMap(self, subMesh, ind):
+    #     """The sub"""
+    #     mesh2mesh = Maps.IdentityMap(subMesh) # this is probably a mesh2mesh mapping?
+
+    #     if self.PropMap is None:
+    #         subMap = mesh2mesh * self.mapping
+    #     else:
+    #         subMap = mesh2mesh * self._propMapMapping
+
+    #     return subMap
 
 if __name__ == '__main__':
 
