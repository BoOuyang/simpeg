--- conflicted
+++ resolved
@@ -339,13 +339,10 @@
     ('py:class', 'Fields1D_eTotal'),
     ('py:class', 'Fields3D_ePrimSec'),
     ('py:class', 'BaseNSEMSrc'),
-<<<<<<< HEAD
     ('py:class', 'DataNSEM_plot_functions')
-=======
     ('py:class', 'RichardsMap'),
     ('py:class', 'SimPEG.Props.HasModel'),
     ('py:class', 'BaseFDEMSrc'),
     ('py:class', 'BaseTDEMSrc'),
     ('py:func', 'discretize.utils.meshutils.meshTensor')
->>>>>>> dc5fbc47
 ]