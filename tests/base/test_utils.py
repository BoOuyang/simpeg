from __future__ import print_function
import unittest
import numpy as np
import scipy.sparse as sp
import os
import shutil
from SimPEG.Utils import (
    sdiag, sub2ind, ndgrid, mkvc, inv2X2BlockDiagonal,
    inv3X3BlockDiagonal, invPropertyTensor, makePropertyTensor, indexCube,
    ind2sub, asArray_N_x_Dim, TensorType, diagEst, count, timeIt, Counter,
    download, surface2ind_topo
)
from SimPEG import Mesh
from SimPEG.Tests import checkDerivative


TOL = 1e-8


class TestCheckDerivative(unittest.TestCase):

    def test_simplePass(self):
        def simplePass(x):
            return np.sin(x), sdiag(np.cos(x))
        passed = checkDerivative(simplePass, np.random.randn(5), plotIt=False)
        self.assertTrue(passed, True)

    def test_simpleFunction(self):
        def simpleFunction(x):
            return np.sin(x), lambda xi: sdiag(np.cos(x))*xi
        passed = checkDerivative(
            simpleFunction, np.random.randn(5), plotIt=False
        )
        self.assertTrue(passed, True)

    def test_simpleFail(self):
        def simpleFail(x):
            return np.sin(x), -sdiag(np.cos(x))
        passed = checkDerivative(simpleFail, np.random.randn(5), plotIt=False)
        self.assertTrue(not passed, True)


class TestCounter(unittest.TestCase):
    def test_simpleFail(self):
        class MyClass(object):
            def __init__(self, url):
                self.counter = Counter()

            @count
            def MyMethod(self):
                pass

            @timeIt
            def MySecondMethod(self):
                pass

        c = MyClass('blah')
        for i in range(100):
            c.MyMethod()
        for i in range(300):
            c.MySecondMethod()
        c.counter.summary()
        self.assertTrue(True)


class TestSequenceFunctions(unittest.TestCase):

    def setUp(self):
        self.a = np.array([1, 2, 3])
        self.b = np.array([1, 2])
        self.c = np.array([1, 2, 3, 4])

    def test_mkvc1(self):
        x = mkvc(self.a)
        self.assertTrue(x.shape, (3,))

    def test_mkvc2(self):
        x = mkvc(self.a, 2)
        self.assertTrue(x.shape, (3, 1))

    def test_mkvc3(self):
        x = mkvc(self.a, 3)
        self.assertTrue(x.shape, (3, 1, 1))

    def test_ndgrid_2D(self):
        XY = ndgrid([self.a, self.b])

        X1_test = np.array([1, 2, 3, 1, 2, 3])
        X2_test = np.array([1, 1, 1, 2, 2, 2])

        self.assertTrue(np.all(XY[:, 0] == X1_test))
        self.assertTrue(np.all(XY[:, 1] == X2_test))

    def test_ndgrid_3D(self):
        XYZ = ndgrid([self.a, self.b, self.c])

        X1_test = np.array([
            1, 2, 3, 1, 2, 3, 1, 2, 3, 1, 2, 3, 1, 2, 3, 1, 2, 3, 1, 2, 3, 1,
            2, 3
        ])
        X2_test = np.array([
            1, 1, 1, 2, 2, 2, 1, 1, 1, 2, 2, 2, 1, 1, 1, 2, 2, 2, 1, 1, 1, 2,
            2, 2
        ])
        X3_test = np.array([
            1, 1, 1, 1, 1, 1, 2, 2, 2, 2, 2, 2, 3, 3, 3, 3, 3, 3, 4, 4, 4, 4,
            4, 4
        ])

        self.assertTrue(np.all(XYZ[:, 0] == X1_test))
        self.assertTrue(np.all(XYZ[:, 1] == X2_test))
        self.assertTrue(np.all(XYZ[:, 2] == X3_test))

    def test_sub2ind(self):
        x = np.ones((5, 2))
        self.assertTrue(np.all(sub2ind(x.shape, [0, 0]) == [0]))
        self.assertTrue(np.all(sub2ind(x.shape, [4, 0]) == [4]))
        self.assertTrue(np.all(sub2ind(x.shape, [0, 1]) == [5]))
        self.assertTrue(np.all(sub2ind(x.shape, [4, 1]) == [9]))
        self.assertTrue(np.all(sub2ind(x.shape, [[4, 1]]) == [9]))
        self.assertTrue(
            np.all(sub2ind(
                x.shape, [[0, 0], [4, 0], [0, 1], [4, 1]]) == [0, 4, 5, 9]
            )
        )

    def test_ind2sub(self):
        x = np.ones((5, 2))
        self.assertTrue(
            np.all(ind2sub(x.shape, [0, 4, 5, 9])[0] == [0, 4, 0, 4])
        )
        self.assertTrue(
            np.all(ind2sub(x.shape, [0, 4, 5, 9])[1] == [0, 0, 1, 1])
        )

    def test_indexCube_2D(self):
        nN = np.array([3, 3])
        self.assertTrue(np.all(indexCube('A', nN) == np.array([0, 1, 3, 4])))
        self.assertTrue(np.all(indexCube('B', nN) == np.array([3, 4, 6, 7])))
        self.assertTrue(np.all(indexCube('C', nN) == np.array([4, 5, 7, 8])))
        self.assertTrue(np.all(indexCube('D', nN) == np.array([1, 2, 4, 5])))

    def test_indexCube_3D(self):
        nN = np.array([3, 3, 3])
        self.assertTrue(np.all(
            indexCube('A', nN) == np.array([0, 1, 3, 4, 9, 10, 12, 13])
        ))
        self.assertTrue(np.all(
            indexCube('B', nN) == np.array([3, 4, 6, 7, 12, 13, 15, 16])
        ))
        self.assertTrue(np.all(
            indexCube('C', nN) == np.array([4, 5, 7, 8, 13, 14, 16, 17])
        ))
        self.assertTrue(np.all(
            indexCube('D', nN) == np.array([1, 2, 4, 5, 10, 11, 13, 14])
        ))
        self.assertTrue(np.all(
            indexCube('E', nN) == np.array([9, 10, 12, 13, 18, 19, 21, 22])
        ))
        self.assertTrue(np.all(
            indexCube('F', nN) == np.array([12, 13, 15, 16, 21, 22, 24, 25])
        ))
        self.assertTrue(np.all(
            indexCube('G', nN) == np.array([13, 14, 16, 17, 22, 23, 25, 26])
        ))
        self.assertTrue(np.all(
            indexCube('H', nN) == np.array([10, 11, 13, 14, 19, 20, 22, 23])
        ))

    def test_invXXXBlockDiagonal(self):
        a = [np.random.rand(5, 1) for i in range(4)]

        B = inv2X2BlockDiagonal(*a)

        A = sp.vstack((sp.hstack((sdiag(a[0]), sdiag(a[1]))),
                       sp.hstack((sdiag(a[2]), sdiag(a[3])))))

        Z2 = B*A - sp.identity(10)
        self.assertTrue(np.linalg.norm(Z2.todense().ravel(), 2) < TOL)

        a = [np.random.rand(5, 1) for i in range(9)]
        B = inv3X3BlockDiagonal(*a)

        A = sp.vstack((sp.hstack((sdiag(a[0]), sdiag(a[1]),  sdiag(a[2]))),
                       sp.hstack((sdiag(a[3]), sdiag(a[4]),  sdiag(a[5]))),
                       sp.hstack((sdiag(a[6]), sdiag(a[7]),  sdiag(a[8])))))

        Z3 = B*A - sp.identity(15)

        self.assertTrue(np.linalg.norm(Z3.todense().ravel(), 2) < TOL)

    def test_invPropertyTensor2D(self):
        M = Mesh.TensorMesh([6, 6])
        a1 = np.random.rand(M.nC)
        a2 = np.random.rand(M.nC)
        a3 = np.random.rand(M.nC)
        prop1 = a1
        prop2 = np.c_[a1, a2]
        prop3 = np.c_[a1, a2, a3]

        for prop in [4, prop1, prop2, prop3]:
            b = invPropertyTensor(M, prop)
            A = makePropertyTensor(M, prop)
            B1 = makePropertyTensor(M, b)
            B2 = invPropertyTensor(M, prop, returnMatrix=True)

            Z = B1*A - sp.identity(M.nC*2)
            self.assertTrue(np.linalg.norm(Z.todense().ravel(), 2) < TOL)
            Z = B2*A - sp.identity(M.nC*2)
            self.assertTrue(np.linalg.norm(Z.todense().ravel(), 2) < TOL)

    def test_TensorType2D(self):
        M = Mesh.TensorMesh([6, 6])
        a1 = np.random.rand(M.nC)
        a2 = np.random.rand(M.nC)
        a3 = np.random.rand(M.nC)
        prop1 = a1
        prop2 = np.c_[a1, a2]
        prop3 = np.c_[a1, a2, a3]

        for ii, prop in enumerate([4, prop1, prop2, prop3]):
            self.assertTrue(TensorType(M, prop) == ii)

        self.assertRaises(Exception, TensorType, M, np.c_[a1, a2, a3, a3])
        self.assertTrue(TensorType(M, None) == -1)

    def test_TensorType3D(self):
        M = Mesh.TensorMesh([6, 6, 7])
        a1 = np.random.rand(M.nC)
        a2 = np.random.rand(M.nC)
        a3 = np.random.rand(M.nC)
        a4 = np.random.rand(M.nC)
        a5 = np.random.rand(M.nC)
        a6 = np.random.rand(M.nC)
        prop1 = a1
        prop2 = np.c_[a1, a2, a3]
        prop3 = np.c_[a1, a2, a3, a4, a5, a6]

        for ii, prop in enumerate([4, prop1, prop2, prop3]):
            self.assertTrue(TensorType(M, prop) == ii)

        self.assertRaises(Exception, TensorType, M, np.c_[a1, a2, a3, a3])
        self.assertTrue(TensorType(M, None) == -1)

    def test_invPropertyTensor3D(self):
        M = Mesh.TensorMesh([6, 6, 6])
        a1 = np.random.rand(M.nC)
        a2 = np.random.rand(M.nC)
        a3 = np.random.rand(M.nC)
        a4 = np.random.rand(M.nC)
        a5 = np.random.rand(M.nC)
        a6 = np.random.rand(M.nC)
        prop1 = a1
        prop2 = np.c_[a1, a2, a3]
        prop3 = np.c_[a1, a2, a3, a4, a5, a6]

        for prop in [4, prop1, prop2, prop3]:
            b = invPropertyTensor(M, prop)
            A = makePropertyTensor(M, prop)
            B1 = makePropertyTensor(M, b)
            B2 = invPropertyTensor(M, prop, returnMatrix=True)

            Z = B1*A - sp.identity(M.nC*3)
            self.assertTrue(np.linalg.norm(Z.todense().ravel(), 2) < TOL)
            Z = B2*A - sp.identity(M.nC*3)
            self.assertTrue(np.linalg.norm(Z.todense().ravel(), 2) < TOL)

    def test_asArray_N_x_Dim(self):

        true = np.array([[1, 2, 3]])

        listArray = asArray_N_x_Dim([1, 2, 3], 3)
        self.assertTrue(np.all(true == listArray))
        self.assertTrue(true.shape == listArray.shape)

        listArray = asArray_N_x_Dim(np.r_[1, 2, 3], 3)
        self.assertTrue(np.all(true == listArray))
        self.assertTrue(true.shape == listArray.shape)

        listArray = asArray_N_x_Dim(np.array([[1, 2, 3.]]), 3)
        self.assertTrue(np.all(true == listArray))
        self.assertTrue(true.shape == listArray.shape)

        true = np.array([[1, 2], [4, 5]])

        listArray = asArray_N_x_Dim([[1, 2], [4, 5]], 2)
        self.assertTrue(np.all(true == listArray))
        self.assertTrue(true.shape == listArray.shape)

    def test_surface2ind_topo(self):
<<<<<<< HEAD
=======

>>>>>>> 0c47ed12
        file_url = "https://storage.googleapis.com/simpeg/tests/utils/vancouver_topo.xyz"
        file2load = download(file_url)
        vancouver_topo = np.loadtxt(file2load)
        mesh_topo = Mesh.TensorMesh([
            [(500., 24)],
            [(500., 20)],
            [(10., 30)]
            ],
            x0='CCC')

        indtopoCC = surface2ind_topo(mesh_topo, vancouver_topo, gridLoc='CC', method='nearest')
        indtopoN = surface2ind_topo(mesh_topo, vancouver_topo, gridLoc='N', method='nearest')

        assert len(np.where(indtopoCC)[0]) == 8729
        assert len(np.where(indtopoN)[0]) == 8212


class TestDiagEst(unittest.TestCase):

    def setUp(self):
        self.n = 1000
        self.A = np.random.rand(self.n, self.n)
        self.Adiag = np.diagonal(self.A)

    def getTest(self, testType):
        Adiagtest = diagEst(self.A, self.n, self.n, testType)
        r = np.abs(Adiagtest-self.Adiag)
        err = r.dot(r)
        return err

    def testProbing(self):
        err = self.getTest('probing')
        print('Testing probing. {}'.format(err))
        self.assertTrue(err < TOL)


class TestDownload(unittest.TestCase):
    def test_downloads(self):
        url = "https://storage.googleapis.com/simpeg/Chile_GRAV_4_Miller/"
        cloudfiles = [
            'LdM_grav_obs.grv', 'LdM_mesh.mesh',
            'LdM_topo.topo', 'LdM_input_file.inp'
        ]

        url1 = url + cloudfiles[0]
        url2 = url + cloudfiles[1]

        file_names = download(
            [url1, url2], folder='./test_urls', overwrite=True
        )
        # or
        file_name = download(url1, folder='./test_url', overwrite=True)
        # where
        assert isinstance(file_names, list)
        assert len(file_names) == 2
        assert isinstance(file_name, str)

        # clean up
        shutil.rmtree(os.path.expanduser('./test_urls'))
        shutil.rmtree(os.path.expanduser('./test_url'))

if __name__ == '__main__':
    unittest.main()<|MERGE_RESOLUTION|>--- conflicted
+++ resolved
@@ -288,10 +288,6 @@
         self.assertTrue(true.shape == listArray.shape)
 
     def test_surface2ind_topo(self):
-<<<<<<< HEAD
-=======
-
->>>>>>> 0c47ed12
         file_url = "https://storage.googleapis.com/simpeg/tests/utils/vancouver_topo.xyz"
         file2load = download(file_url)
         vancouver_topo = np.loadtxt(file2load)
